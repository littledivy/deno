// Copyright 2018-2022 the Deno authors. All rights reserved. MIT license.

use crate::bindings;
use crate::error::attach_handle_to_error;
use crate::error::generic_error;
use crate::error::ErrWithV8Handle;
use crate::error::JsError;
<<<<<<< HEAD
use crate::futures::channel::mpsc;

=======
use crate::extensions::OpEventLoopFn;
>>>>>>> 2e30112e
use crate::inspector::JsRuntimeInspector;
use crate::module_specifier::ModuleSpecifier;
use crate::modules::ModuleId;
use crate::modules::ModuleLoadId;
use crate::modules::ModuleLoader;
use crate::modules::ModuleMap;
use crate::modules::NoopModuleLoader;
#[cfg(feature = "napi")]
use crate::napi;
use crate::ops::*;
use crate::Extension;
use crate::OpMiddlewareFn;
use crate::OpPayload;
use crate::OpResult;
use crate::OpState;
use crate::PromiseId;
use anyhow::Error;
use futures::channel::oneshot;
use futures::future::poll_fn;
use futures::future::FutureExt;
use futures::stream::FuturesUnordered;

use futures::stream::StreamExt;
use futures::task::AtomicWaker;
use std::any::Any;
use std::cell::RefCell;
use std::collections::HashMap;
use std::collections::HashSet;
use std::ffi::c_void;
use std::mem::forget;
use std::option::Option;

use std::rc::Rc;
use std::sync::Arc;
use std::sync::Mutex;
use std::sync::Once;
use std::task::Context;
use std::task::Poll;

type PendingOpFuture = OpCall<(PromiseId, OpId, OpResult)>;
#[cfg(feature = "napi")]
pub type PendingNapiAsyncWork = Box<dyn FnOnce(&mut v8::HandleScope)>;

pub enum Snapshot {
  Static(&'static [u8]),
  JustCreated(v8::StartupData),
  Boxed(Box<[u8]>),
}

pub type JsErrorCreateFn = dyn Fn(JsError) -> Error;

pub type GetErrorClassFn = &'static dyn for<'e> Fn(&'e Error) -> &'static str;

/// Objects that need to live as long as the isolate
#[derive(Default)]
struct IsolateAllocations {
  near_heap_limit_callback_data:
    Option<(Box<RefCell<dyn Any>>, v8::NearHeapLimitCallback)>,
}

/// A single execution context of JavaScript. Corresponds roughly to the "Web
/// Worker" concept in the DOM. A JsRuntime is a Future that can be used with
/// an event loop (Tokio, async_std).
////
/// The JsRuntime future completes when there is an error or when all
/// pending ops have completed.
///
/// Pending ops are created in JavaScript by calling Deno.core.opAsync(), and in Rust
/// by implementing an async function that takes a serde::Deserialize "control argument"
/// and an optional zero copy buffer, each async Op is tied to a Promise in JavaScript.
pub struct JsRuntime {
  // This is an Option<OwnedIsolate> instead of just OwnedIsolate to workaround
  // a safety issue with SnapshotCreator. See JsRuntime::drop.
  v8_isolate: Option<v8::OwnedIsolate>,
  // This is an Option<Box<JsRuntimeInspector> instead of just Box<JsRuntimeInspector>
  // to workaround a safety issue. See JsRuntime::drop.
  inspector: Option<Box<JsRuntimeInspector>>,
  snapshot_creator: Option<v8::SnapshotCreator>,
  has_snapshotted: bool,
  allocations: IsolateAllocations,
  extensions: Vec<Extension>,
  event_loop_middlewares: Vec<Box<OpEventLoopFn>>,
}

struct DynImportModEvaluate {
  load_id: ModuleLoadId,
  module_id: ModuleId,
  promise: v8::Global<v8::Promise>,
  module: v8::Global<v8::Module>,
}

struct ModEvaluate {
  promise: v8::Global<v8::Promise>,
  sender: oneshot::Sender<Result<(), Error>>,
}

pub struct CrossIsolateStore<T>(Arc<Mutex<CrossIsolateStoreInner<T>>>);

struct CrossIsolateStoreInner<T> {
  map: HashMap<u32, T>,
  last_id: u32,
}

impl<T> CrossIsolateStore<T> {
  pub(crate) fn insert(&self, value: T) -> u32 {
    let mut store = self.0.lock().unwrap();
    let last_id = store.last_id;
    store.map.insert(last_id, value);
    store.last_id += 1;
    last_id
  }

  pub(crate) fn take(&self, id: u32) -> Option<T> {
    let mut store = self.0.lock().unwrap();
    store.map.remove(&id)
  }
}

impl<T> Default for CrossIsolateStore<T> {
  fn default() -> Self {
    CrossIsolateStore(Arc::new(Mutex::new(CrossIsolateStoreInner {
      map: Default::default(),
      last_id: 0,
    })))
  }
}

impl<T> Clone for CrossIsolateStore<T> {
  fn clone(&self) -> Self {
    Self(self.0.clone())
  }
}

pub type SharedArrayBufferStore =
  CrossIsolateStore<v8::SharedRef<v8::BackingStore>>;

pub type CompiledWasmModuleStore = CrossIsolateStore<v8::CompiledWasmModule>;

/// Internal state for JsRuntime which is stored in one of v8::Isolate's
/// embedder slots.
pub(crate) struct JsRuntimeState {
  pub global_context: Option<v8::Global<v8::Context>>,
  pub(crate) js_recv_cb: Option<v8::Global<v8::Function>>,
  pub(crate) js_sync_cb: Option<v8::Global<v8::Function>>,
  pub(crate) js_macrotask_cbs: Vec<v8::Global<v8::Function>>,
  pub(crate) js_nexttick_cbs: Vec<v8::Global<v8::Function>>,
  pub(crate) js_promise_reject_cb: Option<v8::Global<v8::Function>>,
  pub(crate) js_uncaught_exception_cb: Option<v8::Global<v8::Function>>,
  pub(crate) has_tick_scheduled: bool,
  pub(crate) js_wasm_streaming_cb: Option<v8::Global<v8::Function>>,
  pub(crate) pending_promise_exceptions:
    HashMap<v8::Global<v8::Promise>, v8::Global<v8::Value>>,
  pending_dyn_mod_evaluate: Vec<DynImportModEvaluate>,
  pending_mod_evaluate: Option<ModEvaluate>,
  /// A counter used to delay our dynamic import deadlock detection by one spin
  /// of the event loop.
  dyn_module_evaluate_idle_counter: u32,
  pub(crate) js_error_create_fn: Rc<JsErrorCreateFn>,
  pub(crate) pending_ops: FuturesUnordered<PendingOpFuture>,
  pub(crate) unrefed_ops: HashSet<i32>,
  pub(crate) have_unpolled_ops: bool,
  pub(crate) op_state: Rc<RefCell<OpState>>,
  pub(crate) shared_array_buffer_store: Option<SharedArrayBufferStore>,
  pub(crate) compiled_wasm_module_store: Option<CompiledWasmModuleStore>,
  waker: AtomicWaker,

  #[cfg(feature = "napi")]
  pub(crate) pending_napi_async_work: Vec<PendingNapiAsyncWork>,
  #[cfg(feature = "napi")]
  pub(crate) napi_async_work_sender:
    mpsc::UnboundedSender<PendingNapiAsyncWork>,
  #[cfg(feature = "napi")]
  napi_async_work_receiver: mpsc::UnboundedReceiver<PendingNapiAsyncWork>,
  // Runtime does not keep track of the total number of active threads.
  // Each threadsafe function must keep track of the threads and only report
  // creation and death to the runtime.
  #[cfg(feature = "napi")]
  active_threadsafe_functions: usize,
  #[cfg(feature = "napi")]
  napi_threadsafe_function_reciever:
    mpsc::UnboundedReceiver<napi::ThreadSafeFunctionStatus>,
  #[cfg(feature = "napi")]
  pub(crate) napi_threadsafe_function_sender:
    mpsc::UnboundedSender<napi::ThreadSafeFunctionStatus>,
}

impl Drop for JsRuntime {
  fn drop(&mut self) {
    // The Isolate object must outlive the Inspector object, but this is
    // currently not enforced by the type system.
    self.inspector.take();

    if let Some(creator) = self.snapshot_creator.take() {
      // TODO(ry): in rusty_v8, `SnapShotCreator::get_owned_isolate()` returns
      // a `struct OwnedIsolate` which is not actually owned, hence the need
      // here to leak the `OwnedIsolate` in order to avoid a double free and
      // the segfault that it causes.
      let v8_isolate = self.v8_isolate.take().unwrap();
      forget(v8_isolate);

      // TODO(ry) V8 has a strange assert which prevents a SnapshotCreator from
      // being deallocated if it hasn't created a snapshot yet.
      // https://github.com/v8/v8/blob/73212783fbd534fac76cc4b66aac899c13f71fc8/src/api.cc#L603
      // If that assert is removed, this if guard could be removed.
      // WARNING: There may be false positive LSAN errors here.
      if self.has_snapshotted {
        drop(creator);
      }
    }
  }
}

fn v8_init(v8_platform: Option<v8::SharedRef<v8::Platform>>) {
  // Include 10MB ICU data file.
  #[repr(C, align(16))]
  struct IcuData([u8; 10144432]);
  static ICU_DATA: IcuData = IcuData(*include_bytes!("icudtl.dat"));
  v8::icu::set_common_data_69(&ICU_DATA.0).unwrap();

  let v8_platform = v8_platform
    .unwrap_or_else(|| v8::new_default_platform(0, false).make_shared());
  v8::V8::initialize_platform(v8_platform);
  v8::V8::initialize();

  let flags = concat!(
    " --experimental-wasm-threads",
    " --wasm-test-streaming",
    " --harmony-import-assertions",
    " --no-validate-asm",
  );
  v8::V8::set_flags_from_string(flags);
}

#[derive(Default)]
pub struct RuntimeOptions {
  /// Allows a callback to be set whenever a V8 exception is made. This allows
  /// the caller to wrap the JsError into an error. By default this callback
  /// is set to `JsError::create()`.
  pub js_error_create_fn: Option<Rc<JsErrorCreateFn>>,

  /// Allows to map error type to a string "class" used to represent
  /// error in JavaScript.
  pub get_error_class_fn: Option<GetErrorClassFn>,

  /// Implementation of `ModuleLoader` which will be
  /// called when V8 requests to load ES modules.
  ///
  /// If not provided runtime will error if code being
  /// executed tries to load modules.
  pub module_loader: Option<Rc<dyn ModuleLoader>>,

  /// JsRuntime extensions, not to be confused with ES modules
  /// these are sets of ops and other JS code to be initialized.
  pub extensions: Vec<Extension>,

  /// V8 snapshot that should be loaded on startup.
  ///
  /// Currently can't be used with `will_snapshot`.
  pub startup_snapshot: Option<Snapshot>,

  /// Prepare runtime to take snapshot of loaded code.
  ///
  /// Currently can't be used with `startup_snapshot`.
  pub will_snapshot: bool,

  /// Isolate creation parameters.
  pub create_params: Option<v8::CreateParams>,

  /// V8 platform instance to use. Used when Deno initializes V8
  /// (which it only does once), otherwise it's silenty dropped.
  pub v8_platform: Option<v8::SharedRef<v8::Platform>>,

  /// The store to use for transferring SharedArrayBuffers between isolates.
  /// If multiple isolates should have the possibility of sharing
  /// SharedArrayBuffers, they should use the same [SharedArrayBufferStore]. If
  /// no [SharedArrayBufferStore] is specified, SharedArrayBuffer can not be
  /// serialized.
  pub shared_array_buffer_store: Option<SharedArrayBufferStore>,

  /// The store to use for transferring `WebAssembly.Module` objects between
  /// isolates.
  /// If multiple isolates should have the possibility of sharing
  /// `WebAssembly.Module` objects, they should use the same
  /// [CompiledWasmModuleStore]. If no [CompiledWasmModuleStore] is specified,
  /// `WebAssembly.Module` objects cannot be serialized.
  pub compiled_wasm_module_store: Option<CompiledWasmModuleStore>,
}

impl JsRuntime {
  /// Only constructor, configuration is done through `options`.
  pub fn new(mut options: RuntimeOptions) -> Self {
    let v8_platform = options.v8_platform.take();

    static DENO_INIT: Once = Once::new();
    DENO_INIT.call_once(move || v8_init(v8_platform));

    let has_startup_snapshot = options.startup_snapshot.is_some();

    let global_context;

    let align = std::mem::align_of::<usize>();
    let layout = unsafe {
      std::alloc::Layout::from_size_align_unchecked(
        std::mem::size_of::<*mut v8::OwnedIsolate>(),
        align,
      )
    };
    let isolate_ptr: *mut v8::OwnedIsolate =
      unsafe { std::alloc::alloc(layout) as *mut _ };

    let refs = bindings::external_references(isolate_ptr as *mut _);
    let refs: &'static v8::ExternalReferences = Box::leak(Box::new(refs));
    let (mut isolate, maybe_snapshot_creator) = if options.will_snapshot {
      // TODO(ry) Support loading snapshots before snapshotting.
      assert!(options.startup_snapshot.is_none());

      let mut creator = v8::SnapshotCreator::new(Some(refs));
      let isolate = unsafe { creator.get_owned_isolate() };
      let mut isolate = JsRuntime::setup_isolate(isolate);
      {
        unsafe { isolate_ptr.write(isolate) };
        // Get isolate from the pointer.
        isolate = unsafe { isolate_ptr.read() };
        let scope = &mut v8::HandleScope::new(&mut isolate);
        let context =
          bindings::initialize_context(Some(isolate_ptr as *mut _), scope);
        global_context = v8::Global::new(scope, context);
        creator.set_default_context(context);
      }
      (isolate, Some(creator))
    } else {
      let mut params = options
        .create_params
        .take()
        .unwrap_or_else(v8::Isolate::create_params)
        .external_references(&**refs);
      let snapshot_loaded = if let Some(snapshot) = options.startup_snapshot {
        params = match snapshot {
          Snapshot::Static(data) => params.snapshot_blob(data),
          Snapshot::JustCreated(data) => params.snapshot_blob(data),
          Snapshot::Boxed(data) => params.snapshot_blob(data),
        };
        true
      } else {
        false
      };

      let isolate = v8::Isolate::new(params);
      let mut isolate = JsRuntime::setup_isolate(isolate);
      {
        unsafe { isolate_ptr.write(isolate) };

        isolate = unsafe { isolate_ptr.read() };
        let scope = &mut v8::HandleScope::new(&mut isolate);
        let context = if snapshot_loaded {
          v8::Context::new(scope)
        } else {
          // If no snapshot is provided, we initialize the context with empty
          // main source code and source maps.
          bindings::initialize_context(Some(isolate_ptr as *mut _), scope)
        };
        global_context = v8::Global::new(scope, context);
      }

      (isolate, None)
    };

    let inspector =
      JsRuntimeInspector::new(&mut isolate, global_context.clone());

    let loader = options
      .module_loader
      .unwrap_or_else(|| Rc::new(NoopModuleLoader));

    let js_error_create_fn = options
      .js_error_create_fn
      .unwrap_or_else(|| Rc::new(JsError::create));
    let mut op_state = OpState::new();

    if let Some(get_error_class_fn) = options.get_error_class_fn {
      op_state.get_error_class_fn = get_error_class_fn;
    }

    let op_state = Rc::new(RefCell::new(op_state));
    #[cfg(feature = "napi")]
    let (sender, receiver) = mpsc::unbounded();
    #[cfg(feature = "napi")]
    let (tsfn_sender, tsfn_receiver) = mpsc::unbounded();
    isolate.set_slot(Rc::new(RefCell::new(JsRuntimeState {
      global_context: Some(global_context),
      pending_promise_exceptions: HashMap::new(),
      pending_dyn_mod_evaluate: vec![],
      pending_mod_evaluate: None,
      dyn_module_evaluate_idle_counter: 0,
      js_recv_cb: None,
      js_sync_cb: None,
      js_macrotask_cbs: vec![],
      js_nexttick_cbs: vec![],
      js_promise_reject_cb: None,
      js_uncaught_exception_cb: None,
      has_tick_scheduled: false,
      js_wasm_streaming_cb: None,
      js_error_create_fn,
      pending_ops: FuturesUnordered::new(),
      unrefed_ops: HashSet::new(),
      shared_array_buffer_store: options.shared_array_buffer_store,
      compiled_wasm_module_store: options.compiled_wasm_module_store,
      op_state: op_state.clone(),
      have_unpolled_ops: false,
      waker: AtomicWaker::new(),
      #[cfg(feature = "napi")]
      pending_napi_async_work: Vec::new(),
      #[cfg(feature = "napi")]
      napi_async_work_sender: sender,
      #[cfg(feature = "napi")]
      napi_async_work_receiver: receiver,
      #[cfg(feature = "napi")]
      napi_threadsafe_function_sender: tsfn_sender,
      #[cfg(feature = "napi")]
      napi_threadsafe_function_reciever: tsfn_receiver,
      #[cfg(feature = "napi")]
      active_threadsafe_functions: 0,
    })));

    let module_map = ModuleMap::new(loader, op_state);
    isolate.set_slot(Rc::new(RefCell::new(module_map)));

    // Add builtins extension
    options
      .extensions
      .insert(0, crate::ops_builtin::init_builtins());

    let mut js_runtime = Self {
      v8_isolate: Some(isolate),
      inspector: Some(inspector),
      snapshot_creator: maybe_snapshot_creator,
      has_snapshotted: false,
      allocations: IsolateAllocations::default(),
      event_loop_middlewares: Vec::with_capacity(options.extensions.len()),
      extensions: options.extensions,
    };

    // TODO(@AaronO): diff extensions inited in snapshot and those provided
    // for now we assume that snapshot and extensions always match
    if !has_startup_snapshot {
      js_runtime.init_extension_js().unwrap();
    }
    // Init extension ops
    js_runtime.init_extension_ops().unwrap();
    // Init callbacks (opresolve & syncOpsCache)
    js_runtime.init_cbs();
    // Sync ops cache
    js_runtime.sync_ops_cache();

    js_runtime
  }

  pub fn global_context(&mut self) -> v8::Global<v8::Context> {
    let state = Self::state(self.v8_isolate());
    let state = state.borrow();
    state.global_context.clone().unwrap()
  }

  pub fn v8_isolate(&mut self) -> &mut v8::OwnedIsolate {
    self.v8_isolate.as_mut().unwrap()
  }

  pub fn inspector(&mut self) -> &mut Box<JsRuntimeInspector> {
    self.inspector.as_mut().unwrap()
  }

  pub fn handle_scope(&mut self) -> v8::HandleScope {
    let context = self.global_context();
    v8::HandleScope::with_context(self.v8_isolate(), context)
  }

  fn setup_isolate(mut isolate: v8::OwnedIsolate) -> v8::OwnedIsolate {
    isolate.set_capture_stack_trace_for_uncaught_exceptions(true, 10);
    isolate.set_promise_reject_callback(bindings::promise_reject_callback);
    isolate.set_host_initialize_import_meta_object_callback(
      bindings::host_initialize_import_meta_object_callback,
    );
    isolate.set_host_import_module_dynamically_callback(
      bindings::host_import_module_dynamically_callback,
    );
    isolate
  }

  pub(crate) fn state(isolate: &v8::Isolate) -> Rc<RefCell<JsRuntimeState>> {
    let s = isolate.get_slot::<Rc<RefCell<JsRuntimeState>>>().unwrap();
    s.clone()
  }

  pub(crate) fn module_map(isolate: &v8::Isolate) -> Rc<RefCell<ModuleMap>> {
    let module_map = isolate.get_slot::<Rc<RefCell<ModuleMap>>>().unwrap();
    module_map.clone()
  }

  /// Initializes JS of provided Extensions
  fn init_extension_js(&mut self) -> Result<(), Error> {
    // Take extensions to avoid double-borrow
    let mut extensions: Vec<Extension> = std::mem::take(&mut self.extensions);
    for m in extensions.iter_mut() {
      let js_files = m.init_js();
      for (filename, source) in js_files {
        let source = source()?;
        // TODO(@AaronO): use JsRuntime::execute_static() here to move src off heap
        self.execute_script(filename, &source)?;
      }
    }
    // Restore extensions
    self.extensions = extensions;

    Ok(())
  }

  /// Initializes ops of provided Extensions
  fn init_extension_ops(&mut self) -> Result<(), Error> {
    let op_state = self.op_state();
    // Take extensions to avoid double-borrow
    let mut extensions: Vec<Extension> = std::mem::take(&mut self.extensions);

    // Middleware
    let middleware: Vec<Box<OpMiddlewareFn>> = extensions
      .iter_mut()
      .filter_map(|e| e.init_middleware())
      .collect();
    // macroware wraps an opfn in all the middleware
    let macroware =
      move |name, opfn| middleware.iter().fold(opfn, |opfn, m| m(name, opfn));

    // Register ops
    for e in extensions.iter_mut() {
      e.init_state(&mut op_state.borrow_mut())?;
      // Register each op after middlewaring it
      let ops = e.init_ops().unwrap_or_default();
      for (name, opfn) in ops {
        self.register_op(name, macroware(name, opfn));
      }

      if let Some(middleware) = e.init_event_loop_middleware() {
        self.event_loop_middlewares.push(middleware);
      }
    }
    // Restore extensions
    self.extensions = extensions;

    Ok(())
  }

  /// Grab a Global handle to a function returned by the given expression
  fn grab_fn(
    scope: &mut v8::HandleScope,
    code: &str,
  ) -> v8::Global<v8::Function> {
    let code = v8::String::new(scope, code).unwrap();
    let script = v8::Script::compile(scope, code, None).unwrap();
    let v8_value = script.run(scope).unwrap();
    let cb = v8::Local::<v8::Function>::try_from(v8_value).unwrap();
    v8::Global::new(scope, cb)
  }

  /// Grabs a reference to core.js' opresolve & syncOpsCache()
  fn init_cbs(&mut self) {
    let mut scope = self.handle_scope();
    let recv_cb = Self::grab_fn(&mut scope, "Deno.core.opresolve");
    let sync_cb = Self::grab_fn(&mut scope, "Deno.core.syncOpsCache");
    // Put global handles in state
    let state_rc = JsRuntime::state(&scope);
    let mut state = state_rc.borrow_mut();
    state.js_recv_cb.replace(recv_cb);
    state.js_sync_cb.replace(sync_cb);
  }

  /// Ensures core.js has the latest op-name to op-id mappings
  pub fn sync_ops_cache(&mut self) {
    let scope = &mut self.handle_scope();
    let state_rc = JsRuntime::state(scope);
    let js_sync_cb_handle = state_rc.borrow().js_sync_cb.clone().unwrap();
    let js_sync_cb = js_sync_cb_handle.open(scope);
    let this = v8::undefined(scope).into();
    js_sync_cb.call(scope, this, &[]);
  }

  /// Returns the runtime's op state, which can be used to maintain ops
  /// and access resources between op calls.
  pub fn op_state(&mut self) -> Rc<RefCell<OpState>> {
    let state_rc = Self::state(self.v8_isolate());
    let state = state_rc.borrow();
    state.op_state.clone()
  }

  /// Executes traditional JavaScript code (traditional = not ES modules).
  ///
  /// The execution takes place on the current global context, so it is possible
  /// to maintain local JS state and invoke this method multiple times.
  ///
  /// `name` can be a filepath or any other string, eg.
  ///
  ///   - "/some/file/path.js"
  ///   - "<anon>"
  ///   - "[native code]"
  ///
  /// The same `name` value can be used for multiple executions.
  ///
  /// `Error` can be downcast to a type that exposes additional information
  /// about the V8 exception. By default this type is `JsError`, however it may
  /// be a different type if `RuntimeOptions::js_error_create_fn` has been set.
  pub fn execute_script(
    &mut self,
    name: &str,
    source_code: &str,
  ) -> Result<v8::Global<v8::Value>, Error> {
    let scope = &mut self.handle_scope();

    let source = v8::String::new(scope, source_code).unwrap();
    let name = v8::String::new(scope, name).unwrap();
    let origin = bindings::script_origin(scope, name);

    let tc_scope = &mut v8::TryCatch::new(scope);

    let script = match v8::Script::compile(tc_scope, source, Some(&origin)) {
      Some(script) => script,
      None => {
        let exception = tc_scope.exception().unwrap();
        return exception_to_err_result(tc_scope, exception, false);
      }
    };

    match script.run(tc_scope) {
      Some(value) => {
        let value_handle = v8::Global::new(tc_scope, value);
        Ok(value_handle)
      }
      None => {
        assert!(tc_scope.has_caught());
        let exception = tc_scope.exception().unwrap();
        exception_to_err_result(tc_scope, exception, false)
      }
    }
  }

  /// Takes a snapshot. The isolate should have been created with will_snapshot
  /// set to true.
  ///
  /// `Error` can be downcast to a type that exposes additional information
  /// about the V8 exception. By default this type is `JsError`, however it may
  /// be a different type if `RuntimeOptions::js_error_create_fn` has been set.
  pub fn snapshot(&mut self) -> v8::StartupData {
    assert!(self.snapshot_creator.is_some());
    let state = Self::state(self.v8_isolate());

    // Note: create_blob() method must not be called from within a HandleScope.
    // TODO(piscisaureus): The rusty_v8 type system should enforce this.
    state.borrow_mut().global_context.take();

    self.inspector.take();

    // Overwrite existing ModuleMap to drop v8::Global handles
    self
      .v8_isolate()
      .set_slot(Rc::new(RefCell::new(ModuleMap::new(
        Rc::new(NoopModuleLoader),
        state.borrow().op_state.clone(),
      ))));
    // Drop other v8::Global handles before snapshotting
    std::mem::take(&mut state.borrow_mut().js_recv_cb);
    std::mem::take(&mut state.borrow_mut().js_sync_cb);

    let snapshot_creator = self.snapshot_creator.as_mut().unwrap();
    let snapshot = snapshot_creator
      .create_blob(v8::FunctionCodeHandling::Keep)
      .unwrap();
    self.has_snapshotted = true;

    snapshot
  }

  /// Registers an op that can be called from JavaScript.
  ///
  /// The _op_ mechanism allows to expose Rust functions to the JS runtime,
  /// which can be called using the provided `name`.
  ///
  /// This function provides byte-level bindings. To pass data via JSON, the
  /// following functions can be passed as an argument for `op_fn`:
  /// * [op_sync()](fn.op_sync.html)
  /// * [op_async()](fn.op_async.html)
  pub fn register_op<F>(&mut self, name: &str, op_fn: F) -> OpId
  where
    F: Fn(Rc<RefCell<OpState>>, OpPayload) -> Op + 'static,
  {
    Self::state(self.v8_isolate())
      .borrow_mut()
      .op_state
      .borrow_mut()
      .op_table
      .register_op(name, op_fn)
  }

  /// Registers a callback on the isolate when the memory limits are approached.
  /// Use this to prevent V8 from crashing the process when reaching the limit.
  ///
  /// Calls the closure with the current heap limit and the initial heap limit.
  /// The return value of the closure is set as the new limit.
  pub fn add_near_heap_limit_callback<C>(&mut self, cb: C)
  where
    C: FnMut(usize, usize) -> usize + 'static,
  {
    let boxed_cb = Box::new(RefCell::new(cb));
    let data = boxed_cb.as_ptr() as *mut c_void;

    let prev = self
      .allocations
      .near_heap_limit_callback_data
      .replace((boxed_cb, near_heap_limit_callback::<C>));
    if let Some((_, prev_cb)) = prev {
      self
        .v8_isolate()
        .remove_near_heap_limit_callback(prev_cb, 0);
    }

    self
      .v8_isolate()
      .add_near_heap_limit_callback(near_heap_limit_callback::<C>, data);
  }

  pub fn remove_near_heap_limit_callback(&mut self, heap_limit: usize) {
    if let Some((_, cb)) = self.allocations.near_heap_limit_callback_data.take()
    {
      self
        .v8_isolate()
        .remove_near_heap_limit_callback(cb, heap_limit);
    }
  }

  fn pump_v8_message_loop(&mut self) {
    let scope = &mut self.handle_scope();
    while v8::Platform::pump_message_loop(
      &v8::V8::get_current_platform(),
      scope,
      false, // don't block if there are no tasks
    ) {
      // do nothing
    }

    scope.perform_microtask_checkpoint();
  }

  pub fn poll_value(
    &mut self,
    global: &v8::Global<v8::Value>,
    cx: &mut Context,
  ) -> Poll<Result<v8::Global<v8::Value>, Error>> {
    let state = self.poll_event_loop(cx, false);

    let mut scope = self.handle_scope();
    let local = v8::Local::<v8::Value>::new(&mut scope, global);

    if let Ok(promise) = v8::Local::<v8::Promise>::try_from(local) {
      match promise.state() {
        v8::PromiseState::Pending => match state {
          Poll::Ready(Ok(_)) => {
            let msg = "Promise resolution is still pending but the event loop has already resolved.";
            Poll::Ready(Err(generic_error(msg)))
          }
          Poll::Ready(Err(e)) => Poll::Ready(Err(e)),
          Poll::Pending => Poll::Pending,
        },
        v8::PromiseState::Fulfilled => {
          let value = promise.result(&mut scope);
          let value_handle = v8::Global::new(&mut scope, value);
          Poll::Ready(Ok(value_handle))
        }
        v8::PromiseState::Rejected => {
          let exception = promise.result(&mut scope);
          Poll::Ready(exception_to_err_result(&mut scope, exception, false))
        }
      }
    } else {
      let value_handle = v8::Global::new(&mut scope, local);
      Poll::Ready(Ok(value_handle))
    }
  }

  /// Waits for the given value to resolve while polling the event loop.
  ///
  /// This future resolves when either the value is resolved or the event loop runs to
  /// completion.
  pub async fn resolve_value(
    &mut self,
    global: v8::Global<v8::Value>,
  ) -> Result<v8::Global<v8::Value>, Error> {
    poll_fn(|cx| self.poll_value(&global, cx)).await
  }

  /// Runs event loop to completion
  ///
  /// This future resolves when:
  ///  - there are no more pending dynamic imports
  ///  - there are no more pending ops
  ///  - there are no more active inspector sessions (only if `wait_for_inspector` is set to true)
  pub async fn run_event_loop(
    &mut self,
    wait_for_inspector: bool,
  ) -> Result<(), Error> {
    poll_fn(|cx| self.poll_event_loop(cx, wait_for_inspector)).await
  }

  /// Runs a single tick of event loop
  ///
  /// If `wait_for_inspector` is set to true event loop
  /// will return `Poll::Pending` if there are active inspector sessions.
  pub fn poll_event_loop(
    &mut self,
    cx: &mut Context,
    wait_for_inspector: bool,
  ) -> Poll<Result<(), Error>> {
    // We always poll the inspector first
    let _ = self.inspector().poll_unpin(cx);

    let state_rc = Self::state(self.v8_isolate());
    let module_map_rc = Self::module_map(self.v8_isolate());
    {
      let state = state_rc.borrow();
      state.waker.register(cx.waker());
    }

    self.pump_v8_message_loop();

    // Ops
    {
      self.resolve_async_ops(cx)?;
      self.drain_nexttick()?;
      self.drain_macrotasks()?;
      self.check_promise_exceptions()?;
    }
    // Dynamic module loading - ie. modules loaded using "import()"
    {
      let poll_imports = self.prepare_dyn_imports(cx)?;
      assert!(poll_imports.is_ready());

      let poll_imports = self.poll_dyn_imports(cx)?;
      assert!(poll_imports.is_ready());

      self.evaluate_dyn_imports();

      self.check_promise_exceptions()?;
    }

<<<<<<< HEAD
    #[cfg(feature = "napi")]
    let maybe_scheduling_napi = self.poll_napi(cx)?;
    #[cfg(not(feature = "napi"))]
    let maybe_scheduling_napi = false;
=======
    // Event loop middlewares
    let mut maybe_scheduling = false;
    {
      let state = state_rc.borrow();
      let op_state = state.op_state.clone();
      for f in &self.event_loop_middlewares {
        if f(&mut op_state.borrow_mut(), cx) {
          maybe_scheduling = true;
        }
      }
    }
>>>>>>> 2e30112e

    // Top level module
    self.evaluate_pending_module();

    let mut state = state_rc.borrow_mut();
    let module_map = module_map_rc.borrow();

    let has_pending_refed_ops =
      state.pending_ops.len() > state.unrefed_ops.len();
    let has_pending_dyn_imports = module_map.has_pending_dynamic_imports();
    let has_pending_dyn_module_evaluation =
      !state.pending_dyn_mod_evaluate.is_empty();
    let has_pending_module_evaluation = state.pending_mod_evaluate.is_some();
    let has_pending_background_tasks =
      self.v8_isolate().has_pending_background_tasks();
    let has_tick_scheduled = state.has_tick_scheduled;
    let inspector_has_active_sessions = self
      .inspector
      .as_ref()
      .map(|i| i.has_active_sessions())
      .unwrap_or(false);
    #[cfg(feature = "napi")]
    let has_pending_napi_work =
      maybe_scheduling_napi || !state.pending_napi_async_work.is_empty();
    #[cfg(not(feature = "napi"))]
    let has_pending_napi_work = false;

    if !has_pending_refed_ops
      && !has_pending_dyn_imports
      && !has_pending_dyn_module_evaluation
      && !has_pending_module_evaluation
      && !has_pending_background_tasks
      && !has_tick_scheduled
<<<<<<< HEAD
      && !has_pending_napi_work
=======
      && !maybe_scheduling
>>>>>>> 2e30112e
    {
      if wait_for_inspector && inspector_has_active_sessions {
        return Poll::Pending;
      }

      return Poll::Ready(Ok(()));
    }

    // Check if more async ops have been dispatched
    // during this turn of event loop.
    // If there are any pending background tasks, we also wake the runtime to
    // make sure we don't miss them.
    // TODO(andreubotella) The event loop will spin as long as there are pending
    // background tasks. We should look into having V8 notify us when a
    // background task is done.
    if state.have_unpolled_ops
      || has_pending_background_tasks
      || has_tick_scheduled
      || maybe_scheduling
    {
      state.waker.wake();
    }

    if has_pending_module_evaluation {
      if has_pending_refed_ops
        || has_pending_dyn_imports
        || has_pending_dyn_module_evaluation
        || has_pending_background_tasks
        || has_tick_scheduled
<<<<<<< HEAD
        || has_pending_napi_work
=======
        || maybe_scheduling
>>>>>>> 2e30112e
      {
        // pass, will be polled again
      } else {
        let msg = "Module evaluation is still pending but there are no pending ops or dynamic imports. This situation is often caused by unresolved promises.";
        return Poll::Ready(Err(generic_error(msg)));
      }
    }

    if has_pending_dyn_module_evaluation {
      if has_pending_refed_ops
        || has_pending_dyn_imports
        || has_pending_background_tasks
        || has_tick_scheduled
      {
        // pass, will be polled again
      } else if state.dyn_module_evaluate_idle_counter >= 1 {
        let mut msg = "Dynamically imported module evaluation is still pending but there are no pending ops. This situation is often caused by unresolved promises.
Pending dynamic modules:\n".to_string();
        for pending_evaluate in &state.pending_dyn_mod_evaluate {
          let module_info = module_map
            .get_info_by_id(&pending_evaluate.module_id)
            .unwrap();
          msg.push_str(&format!("- {}", module_info.name.as_str()));
        }
        return Poll::Ready(Err(generic_error(msg)));
      } else {
        // Delay the above error by one spin of the event loop. A dynamic import
        // evaluation may complete during this, in which case the counter will
        // reset.
        state.dyn_module_evaluate_idle_counter += 1;
        state.waker.wake();
      }
    }

    Poll::Pending
  }
}

extern "C" fn near_heap_limit_callback<F>(
  data: *mut c_void,
  current_heap_limit: usize,
  initial_heap_limit: usize,
) -> usize
where
  F: FnMut(usize, usize) -> usize,
{
  let callback = unsafe { &mut *(data as *mut F) };
  callback(current_heap_limit, initial_heap_limit)
}

impl JsRuntimeState {
  /// Called by `bindings::host_import_module_dynamically_callback`
  /// after initiating new dynamic import load.
  pub fn notify_new_dynamic_import(&mut self) {
    // Notify event loop to poll again soon.
    self.waker.wake();
  }
}

pub(crate) fn exception_to_err_result<'s, T>(
  scope: &mut v8::HandleScope<'s>,
  exception: v8::Local<v8::Value>,
  in_promise: bool,
) -> Result<T, Error> {
  let is_terminating_exception = scope.is_execution_terminating();
  let mut exception = exception;

  if is_terminating_exception {
    // TerminateExecution was called. Cancel exception termination so that the
    // exception can be created..
    scope.cancel_terminate_execution();

    // Maybe make a new exception object.
    if exception.is_null_or_undefined() {
      let message = v8::String::new(scope, "execution terminated").unwrap();
      exception = v8::Exception::error(scope, message);
    }
  }

  let mut js_error = JsError::from_v8_exception(scope, exception);
  if in_promise {
    js_error.message = format!(
      "Uncaught (in promise) {}",
      js_error.message.trim_start_matches("Uncaught ")
    );
  }

  let state_rc = JsRuntime::state(scope);
  let state = state_rc.borrow();
  let js_error = (state.js_error_create_fn)(js_error);

  if is_terminating_exception {
    // Re-enable exception termination.
    scope.terminate_execution();
  }

  Err(js_error)
}

// Related to module loading
impl JsRuntime {
  pub(crate) fn instantiate_module(
    &mut self,
    id: ModuleId,
  ) -> Result<(), Error> {
    let module_map_rc = Self::module_map(self.v8_isolate());
    let scope = &mut self.handle_scope();
    let tc_scope = &mut v8::TryCatch::new(scope);

    let module = module_map_rc
      .borrow()
      .get_handle(id)
      .map(|handle| v8::Local::new(tc_scope, handle))
      .expect("ModuleInfo not found");

    if module.get_status() == v8::ModuleStatus::Errored {
      let exception = module.get_exception();
      let err = exception_to_err_result(tc_scope, exception, false)
        .map_err(|err| attach_handle_to_error(tc_scope, err, exception));
      return err;
    }

    // IMPORTANT: No borrows to `ModuleMap` can be held at this point because
    // `module_resolve_callback` will be calling into `ModuleMap` from within
    // the isolate.
    let instantiate_result =
      module.instantiate_module(tc_scope, bindings::module_resolve_callback);

    if instantiate_result.is_none() {
      let exception = tc_scope.exception().unwrap();
      let err = exception_to_err_result(tc_scope, exception, false)
        .map_err(|err| attach_handle_to_error(tc_scope, err, exception));
      return err;
    }

    Ok(())
  }

  fn dynamic_import_module_evaluate(
    &mut self,
    load_id: ModuleLoadId,
    id: ModuleId,
  ) -> Result<(), Error> {
    let state_rc = Self::state(self.v8_isolate());
    let module_map_rc = Self::module_map(self.v8_isolate());

    let module_handle = module_map_rc
      .borrow()
      .get_handle(id)
      .expect("ModuleInfo not found");

    let status = {
      let scope = &mut self.handle_scope();
      let module = module_handle.open(scope);
      module.get_status()
    };

    match status {
      v8::ModuleStatus::Instantiated | v8::ModuleStatus::Evaluated => {}
      _ => return Ok(()),
    }

    // IMPORTANT: Top-level-await is enabled, which means that return value
    // of module evaluation is a promise.
    //
    // This promise is internal, and not the same one that gets returned to
    // the user. We add an empty `.catch()` handler so that it does not result
    // in an exception if it rejects. That will instead happen for the other
    // promise if not handled by the user.
    //
    // For more details see:
    // https://github.com/denoland/deno/issues/4908
    // https://v8.dev/features/top-level-await#module-execution-order
    let scope = &mut self.handle_scope();
    let tc_scope = &mut v8::TryCatch::new(scope);
    let module = v8::Local::new(tc_scope, &module_handle);
    let maybe_value = module.evaluate(tc_scope);

    // Update status after evaluating.
    let status = module.get_status();

    if let Some(value) = maybe_value {
      assert!(
        status == v8::ModuleStatus::Evaluated
          || status == v8::ModuleStatus::Errored
      );
      let promise = v8::Local::<v8::Promise>::try_from(value)
        .expect("Expected to get promise as module evaluation result");
      let empty_fn = |_scope: &mut v8::HandleScope,
                      _args: v8::FunctionCallbackArguments,
                      _rv: v8::ReturnValue| {};
      let empty_fn = v8::FunctionTemplate::new(tc_scope, empty_fn);
      let empty_fn = empty_fn.get_function(tc_scope).unwrap();
      promise.catch(tc_scope, empty_fn);
      let mut state = state_rc.borrow_mut();
      let promise_global = v8::Global::new(tc_scope, promise);
      let module_global = v8::Global::new(tc_scope, module);

      let dyn_import_mod_evaluate = DynImportModEvaluate {
        load_id,
        module_id: id,
        promise: promise_global,
        module: module_global,
      };

      state.pending_dyn_mod_evaluate.push(dyn_import_mod_evaluate);
    } else if tc_scope.has_terminated() || tc_scope.is_execution_terminating() {
      return Err(
        generic_error("Cannot evaluate dynamically imported module, because JavaScript execution has been terminated.")
      );
    } else {
      assert!(status == v8::ModuleStatus::Errored);
    }

    Ok(())
  }

  // TODO(bartlomieju): make it return `ModuleEvaluationFuture`?
  /// Evaluates an already instantiated ES module.
  ///
  /// Returns a receiver handle that resolves when module promise resolves.
  /// Implementors must manually call `run_event_loop()` to drive module
  /// evaluation future.
  ///
  /// `Error` can be downcast to a type that exposes additional information
  /// about the V8 exception. By default this type is `JsError`, however it may
  /// be a different type if `RuntimeOptions::js_error_create_fn` has been set.
  ///
  /// This function panics if module has not been instantiated.
  pub fn mod_evaluate(
    &mut self,
    id: ModuleId,
  ) -> oneshot::Receiver<Result<(), Error>> {
    let state_rc = Self::state(self.v8_isolate());
    let module_map_rc = Self::module_map(self.v8_isolate());
    let scope = &mut self.handle_scope();
    let tc_scope = &mut v8::TryCatch::new(scope);

    let module = module_map_rc
      .borrow()
      .get_handle(id)
      .map(|handle| v8::Local::new(tc_scope, handle))
      .expect("ModuleInfo not found");
    let mut status = module.get_status();
    assert_eq!(status, v8::ModuleStatus::Instantiated);

    let (sender, receiver) = oneshot::channel();

    // IMPORTANT: Top-level-await is enabled, which means that return value
    // of module evaluation is a promise.
    //
    // Because that promise is created internally by V8, when error occurs during
    // module evaluation the promise is rejected, and since the promise has no rejection
    // handler it will result in call to `bindings::promise_reject_callback` adding
    // the promise to pending promise rejection table - meaning JsRuntime will return
    // error on next poll().
    //
    // This situation is not desirable as we want to manually return error at the
    // end of this function to handle it further. It means we need to manually
    // remove this promise from pending promise rejection table.
    //
    // For more details see:
    // https://github.com/denoland/deno/issues/4908
    // https://v8.dev/features/top-level-await#module-execution-order
    let maybe_value = module.evaluate(tc_scope);

    // Update status after evaluating.
    status = module.get_status();

    if let Some(value) = maybe_value {
      assert!(
        status == v8::ModuleStatus::Evaluated
          || status == v8::ModuleStatus::Errored
      );
      let promise = v8::Local::<v8::Promise>::try_from(value)
        .expect("Expected to get promise as module evaluation result");
      let promise_global = v8::Global::new(tc_scope, promise);
      let mut state = state_rc.borrow_mut();
      state.pending_promise_exceptions.remove(&promise_global);
      let promise_global = v8::Global::new(tc_scope, promise);
      assert!(
        state.pending_mod_evaluate.is_none(),
        "There is already pending top level module evaluation"
      );

      state.pending_mod_evaluate = Some(ModEvaluate {
        promise: promise_global,
        sender,
      });
      tc_scope.perform_microtask_checkpoint();
    } else if tc_scope.has_terminated() || tc_scope.is_execution_terminating() {
      sender.send(Err(
        generic_error("Cannot evaluate module, because JavaScript execution has been terminated.")
      )).expect("Failed to send module evaluation error.");
    } else {
      assert!(status == v8::ModuleStatus::Errored);
    }

    receiver
  }

  fn dynamic_import_reject(&mut self, id: ModuleLoadId, err: Error) {
    let module_map_rc = Self::module_map(self.v8_isolate());
    let scope = &mut self.handle_scope();

    let resolver_handle = module_map_rc
      .borrow_mut()
      .dynamic_import_map
      .remove(&id)
      .expect("Invalid dynamic import id");
    let resolver = resolver_handle.open(scope);

    let exception = err
      .downcast_ref::<ErrWithV8Handle>()
      .map(|err| err.get_handle(scope))
      .unwrap_or_else(|| {
        let message = err.to_string();
        let message = v8::String::new(scope, &message).unwrap();
        v8::Exception::type_error(scope, message)
      });

    // IMPORTANT: No borrows to `ModuleMap` can be held at this point because
    // rejecting the promise might initiate another `import()` which will
    // in turn call `bindings::host_import_module_dynamically_callback` which
    // will reach into `ModuleMap` from within the isolate.
    resolver.reject(scope, exception).unwrap();
    scope.perform_microtask_checkpoint();
  }

  fn dynamic_import_resolve(&mut self, id: ModuleLoadId, mod_id: ModuleId) {
    let state_rc = Self::state(self.v8_isolate());
    let module_map_rc = Self::module_map(self.v8_isolate());
    let scope = &mut self.handle_scope();

    let resolver_handle = module_map_rc
      .borrow_mut()
      .dynamic_import_map
      .remove(&id)
      .expect("Invalid dynamic import id");
    let resolver = resolver_handle.open(scope);

    let module = {
      module_map_rc
        .borrow()
        .get_handle(mod_id)
        .map(|handle| v8::Local::new(scope, handle))
        .expect("Dyn import module info not found")
    };
    // Resolution success
    assert_eq!(module.get_status(), v8::ModuleStatus::Evaluated);

    // IMPORTANT: No borrows to `ModuleMap` can be held at this point because
    // resolving the promise might initiate another `import()` which will
    // in turn call `bindings::host_import_module_dynamically_callback` which
    // will reach into `ModuleMap` from within the isolate.
    let module_namespace = module.get_module_namespace();
    resolver.resolve(scope, module_namespace).unwrap();
    state_rc.borrow_mut().dyn_module_evaluate_idle_counter = 0;
    scope.perform_microtask_checkpoint();
  }

  fn prepare_dyn_imports(
    &mut self,
    cx: &mut Context,
  ) -> Poll<Result<(), Error>> {
    let module_map_rc = Self::module_map(self.v8_isolate());

    if module_map_rc.borrow().preparing_dynamic_imports.is_empty() {
      return Poll::Ready(Ok(()));
    }

    loop {
      let poll_result = module_map_rc
        .borrow_mut()
        .preparing_dynamic_imports
        .poll_next_unpin(cx);

      if let Poll::Ready(Some(prepare_poll)) = poll_result {
        let dyn_import_id = prepare_poll.0;
        let prepare_result = prepare_poll.1;

        match prepare_result {
          Ok(load) => {
            module_map_rc
              .borrow_mut()
              .pending_dynamic_imports
              .push(load.into_future());
          }
          Err(err) => {
            self.dynamic_import_reject(dyn_import_id, err);
          }
        }
        // Continue polling for more prepared dynamic imports.
        continue;
      }

      // There are no active dynamic import loads, or none are ready.
      return Poll::Ready(Ok(()));
    }
  }

  fn poll_dyn_imports(&mut self, cx: &mut Context) -> Poll<Result<(), Error>> {
    let module_map_rc = Self::module_map(self.v8_isolate());

    if module_map_rc.borrow().pending_dynamic_imports.is_empty() {
      return Poll::Ready(Ok(()));
    }

    loop {
      let poll_result = module_map_rc
        .borrow_mut()
        .pending_dynamic_imports
        .poll_next_unpin(cx);

      if let Poll::Ready(Some(load_stream_poll)) = poll_result {
        let maybe_result = load_stream_poll.0;
        let mut load = load_stream_poll.1;
        let dyn_import_id = load.id;

        if let Some(load_stream_result) = maybe_result {
          match load_stream_result {
            Ok((request, info)) => {
              // A module (not necessarily the one dynamically imported) has been
              // fetched. Create and register it, and if successful, poll for the
              // next recursive-load event related to this dynamic import.
              let register_result = load.register_and_recurse(
                &mut self.handle_scope(),
                &request,
                &info,
              );

              match register_result {
                Ok(()) => {
                  // Keep importing until it's fully drained
                  module_map_rc
                    .borrow_mut()
                    .pending_dynamic_imports
                    .push(load.into_future());
                }
                Err(err) => self.dynamic_import_reject(dyn_import_id, err),
              }
            }
            Err(err) => {
              // A non-javascript error occurred; this could be due to a an invalid
              // module specifier, or a problem with the source map, or a failure
              // to fetch the module source code.
              self.dynamic_import_reject(dyn_import_id, err)
            }
          }
        } else {
          // The top-level module from a dynamic import has been instantiated.
          // Load is done.
          let module_id =
            load.root_module_id.expect("Root module should be loaded");
          let result = self.instantiate_module(module_id);
          if let Err(err) = result {
            self.dynamic_import_reject(dyn_import_id, err);
          }
          self.dynamic_import_module_evaluate(dyn_import_id, module_id)?;
        }

        // Continue polling for more ready dynamic imports.
        continue;
      }

      // There are no active dynamic import loads, or none are ready.
      return Poll::Ready(Ok(()));
    }
  }

  /// "deno_core" runs V8 with Top Level Await enabled. It means that each
  /// module evaluation returns a promise from V8.
  /// Feature docs: https://v8.dev/features/top-level-await
  ///
  /// This promise resolves after all dependent modules have also
  /// resolved. Each dependent module may perform calls to "import()" and APIs
  /// using async ops will add futures to the runtime's event loop.
  /// It means that the promise returned from module evaluation will
  /// resolve only after all futures in the event loop are done.
  ///
  /// Thus during turn of event loop we need to check if V8 has
  /// resolved or rejected the promise. If the promise is still pending
  /// then another turn of event loop must be performed.
  fn evaluate_pending_module(&mut self) {
    let state_rc = Self::state(self.v8_isolate());

    let maybe_module_evaluation =
      state_rc.borrow_mut().pending_mod_evaluate.take();

    if maybe_module_evaluation.is_none() {
      return;
    }

    let module_evaluation = maybe_module_evaluation.unwrap();
    let scope = &mut self.handle_scope();

    let promise = module_evaluation.promise.open(scope);
    let promise_state = promise.state();

    match promise_state {
      v8::PromiseState::Pending => {
        // NOTE: `poll_event_loop` will decide if
        // runtime would be woken soon
        state_rc.borrow_mut().pending_mod_evaluate = Some(module_evaluation);
      }
      v8::PromiseState::Fulfilled => {
        scope.perform_microtask_checkpoint();
        // Receiver end might have been already dropped, ignore the result
        let _ = module_evaluation.sender.send(Ok(()));
      }
      v8::PromiseState::Rejected => {
        let exception = promise.result(scope);
        scope.perform_microtask_checkpoint();
        let err1 = exception_to_err_result::<()>(scope, exception, false)
          .map_err(|err| attach_handle_to_error(scope, err, exception))
          .unwrap_err();
        // Receiver end might have been already dropped, ignore the result
        let _ = module_evaluation.sender.send(Err(err1));
      }
    }
  }

  fn evaluate_dyn_imports(&mut self) {
    let state_rc = Self::state(self.v8_isolate());
    let mut still_pending = vec![];
    let pending =
      std::mem::take(&mut state_rc.borrow_mut().pending_dyn_mod_evaluate);
    for pending_dyn_evaluate in pending {
      let maybe_result = {
        let scope = &mut self.handle_scope();

        let module_id = pending_dyn_evaluate.module_id;
        let promise = pending_dyn_evaluate.promise.open(scope);
        let _module = pending_dyn_evaluate.module.open(scope);
        let promise_state = promise.state();

        match promise_state {
          v8::PromiseState::Pending => {
            still_pending.push(pending_dyn_evaluate);
            None
          }
          v8::PromiseState::Fulfilled => {
            Some(Ok((pending_dyn_evaluate.load_id, module_id)))
          }
          v8::PromiseState::Rejected => {
            let exception = promise.result(scope);
            let err1 = exception_to_err_result::<()>(scope, exception, false)
              .map_err(|err| attach_handle_to_error(scope, err, exception))
              .unwrap_err();
            Some(Err((pending_dyn_evaluate.load_id, err1)))
          }
        }
      };

      if let Some(result) = maybe_result {
        match result {
          Ok((dyn_import_id, module_id)) => {
            self.dynamic_import_resolve(dyn_import_id, module_id);
          }
          Err((dyn_import_id, err1)) => {
            self.dynamic_import_reject(dyn_import_id, err1);
          }
        }
      }
    }
    state_rc.borrow_mut().pending_dyn_mod_evaluate = still_pending;
  }

  /// Asynchronously load specified module and all of its dependencies.
  ///
  /// The module will be marked as "main", and because of that
  /// "import.meta.main" will return true when checked inside that module.
  ///
  /// User must call `JsRuntime::mod_evaluate` with returned `ModuleId`
  /// manually after load is finished.
  pub async fn load_main_module(
    &mut self,
    specifier: &ModuleSpecifier,
    code: Option<String>,
  ) -> Result<ModuleId, Error> {
    let module_map_rc = Self::module_map(self.v8_isolate());
    if let Some(code) = code {
      module_map_rc.borrow_mut().new_es_module(
        &mut self.handle_scope(),
        // main module
        true,
        specifier.as_str(),
        &code,
      )?;
    }

    let mut load =
      ModuleMap::load_main(module_map_rc.clone(), specifier.as_str()).await?;

    while let Some(load_result) = load.next().await {
      let (request, info) = load_result?;
      let scope = &mut self.handle_scope();
      load.register_and_recurse(scope, &request, &info)?;
    }

    let root_id = load.root_module_id.expect("Root module should be loaded");
    self.instantiate_module(root_id)?;
    Ok(root_id)
  }

  /// Asynchronously load specified ES module and all of its dependencies.
  ///
  /// This method is meant to be used when loading some utility code that
  /// might be later imported by the main module (ie. an entry point module).
  ///
  /// User must call `JsRuntime::mod_evaluate` with returned `ModuleId`
  /// manually after load is finished.
  pub async fn load_side_module(
    &mut self,
    specifier: &ModuleSpecifier,
    code: Option<String>,
  ) -> Result<ModuleId, Error> {
    let module_map_rc = Self::module_map(self.v8_isolate());
    if let Some(code) = code {
      module_map_rc.borrow_mut().new_es_module(
        &mut self.handle_scope(),
        // not main module
        false,
        specifier.as_str(),
        &code,
      )?;
    }

    let mut load =
      ModuleMap::load_side(module_map_rc.clone(), specifier.as_str()).await?;

    while let Some(load_result) = load.next().await {
      let (request, info) = load_result?;
      let scope = &mut self.handle_scope();
      load.register_and_recurse(scope, &request, &info)?;
    }

    let root_id = load.root_module_id.expect("Root module should be loaded");
    self.instantiate_module(root_id)?;
    Ok(root_id)
  }

  fn check_promise_exceptions(&mut self) -> Result<(), Error> {
    let state_rc = Self::state(self.v8_isolate());
    let mut state = state_rc.borrow_mut();

    if state.pending_promise_exceptions.is_empty() {
      return Ok(());
    }

    let key = {
      state
        .pending_promise_exceptions
        .keys()
        .next()
        .unwrap()
        .clone()
    };
    let handle = state.pending_promise_exceptions.remove(&key).unwrap();
    drop(state);

    let scope = &mut self.handle_scope();
    let exception = v8::Local::new(scope, handle);
    exception_to_err_result(scope, exception, true)
  }

  #[cfg(feature = "napi")]
  fn poll_napi(&mut self, cx: &mut Context) -> Result<bool, Error> {
    let state_rc = Self::state(self.v8_isolate());
    let scope = &mut self.handle_scope();
    let mut state = state_rc.borrow_mut();

    while let Poll::Ready(Some(async_work_fut)) =
      state.napi_async_work_receiver.poll_next_unpin(cx)
    {
      state.pending_napi_async_work.push(async_work_fut);
    }

    while let Poll::Ready(Some(tsfn_status)) =
      state.napi_threadsafe_function_reciever.poll_next_unpin(cx)
    {
      match tsfn_status {
        napi::ThreadSafeFunctionStatus::Alive => {
          state.active_threadsafe_functions += 1
        }
        napi::ThreadSafeFunctionStatus::Dead => {
          state.active_threadsafe_functions -= 1
        }
      };
    }

    // `work` can call back into the runtime. It can also schedule an async task
    // but we don't know that now. We need to make the runtime re-poll to make
    // sure no pending NAPI tasks exist.
    let mut maybe_scheduling = false;
    if state.active_threadsafe_functions > 0 {
      maybe_scheduling = true;
    }

    drop(state); // Drop borrow, `work` can call back into the runtime.

    loop {
      let mut state = state_rc.borrow_mut();
      if let Some(work) = state.pending_napi_async_work.pop() {
        drop(state); // Drop borrow, can call back into runtime.
        work(scope);
        maybe_scheduling = true;
      } else {
        break;
      }
    }

    Ok(maybe_scheduling)
  }

  // Send finished responses to JS
  fn resolve_async_ops(&mut self, cx: &mut Context) -> Result<(), Error> {
    let state_rc = Self::state(self.v8_isolate());

    let js_recv_cb_handle = state_rc.borrow().js_recv_cb.clone().unwrap();
    let scope = &mut self.handle_scope();

    // We return async responses to JS in unbounded batches (may change),
    // each batch is a flat vector of tuples:
    // `[promise_id1, op_result1, promise_id2, op_result2, ...]`
    // promise_id is a simple integer, op_result is an ops::OpResult
    // which contains a value OR an error, encoded as a tuple.
    // This batch is received in JS via the special `arguments` variable
    // and then each tuple is used to resolve or reject promises
    let mut args: Vec<v8::Local<v8::Value>> = vec![];

    // Now handle actual ops.
    {
      let mut state = state_rc.borrow_mut();
      state.have_unpolled_ops = false;

      let op_state = state.op_state.clone();

      while let Poll::Ready(Some(item)) = state.pending_ops.poll_next_unpin(cx)
      {
        let (promise_id, op_id, resp) = item;
        op_state.borrow().tracker.track_async_completed(op_id);
        state.unrefed_ops.remove(&promise_id);
        args.push(v8::Integer::new(scope, promise_id as i32).into());
        args.push(resp.to_v8(scope).unwrap());
      }
    }

    if args.is_empty() {
      return Ok(());
    }

    let tc_scope = &mut v8::TryCatch::new(scope);
    let js_recv_cb = js_recv_cb_handle.open(tc_scope);
    let this = v8::undefined(tc_scope).into();
    js_recv_cb.call(tc_scope, this, args.as_slice());

    match tc_scope.exception() {
      None => Ok(()),
      Some(exception) => exception_to_err_result(tc_scope, exception, false),
    }
  }

  fn drain_macrotasks(&mut self) -> Result<(), Error> {
    let state = Self::state(self.v8_isolate());

    if state.borrow().js_macrotask_cbs.is_empty() {
      return Ok(());
    }

    let js_macrotask_cb_handles = state.borrow().js_macrotask_cbs.clone();
    let scope = &mut self.handle_scope();

    for js_macrotask_cb_handle in js_macrotask_cb_handles {
      let js_macrotask_cb = js_macrotask_cb_handle.open(scope);

      // Repeatedly invoke macrotask callback until it returns true (done),
      // such that ready microtasks would be automatically run before
      // next macrotask is processed.
      let tc_scope = &mut v8::TryCatch::new(scope);
      let this = v8::undefined(tc_scope).into();
      loop {
        let is_done = js_macrotask_cb.call(tc_scope, this, &[]);

        if let Some(exception) = tc_scope.exception() {
          return exception_to_err_result(tc_scope, exception, false);
        }

        if tc_scope.has_terminated() || tc_scope.is_execution_terminating() {
          return Ok(());
        }

        let is_done = is_done.unwrap();
        if is_done.is_true() {
          break;
        }
      }
    }

    Ok(())
  }

  fn drain_nexttick(&mut self) -> Result<(), Error> {
    let state = Self::state(self.v8_isolate());

    if state.borrow().js_nexttick_cbs.is_empty() {
      return Ok(());
    }

    if !state.borrow().has_tick_scheduled {
      let scope = &mut self.handle_scope();
      scope.perform_microtask_checkpoint();
    }

    // TODO(bartlomieju): Node also checks for absence of "rejection_to_warn"
    if !state.borrow().has_tick_scheduled {
      return Ok(());
    }

    let js_nexttick_cb_handles = state.borrow().js_nexttick_cbs.clone();
    let scope = &mut self.handle_scope();

    for js_nexttick_cb_handle in js_nexttick_cb_handles {
      let js_nexttick_cb = js_nexttick_cb_handle.open(scope);

      let tc_scope = &mut v8::TryCatch::new(scope);
      let this = v8::undefined(tc_scope).into();
      js_nexttick_cb.call(tc_scope, this, &[]);

      if let Some(exception) = tc_scope.exception() {
        return exception_to_err_result(tc_scope, exception, false);
      }
    }

    Ok(())
  }
}

#[cfg(test)]
pub mod tests {
  use super::*;
  use crate::error::custom_error;
  use crate::modules::ModuleSource;
  use crate::modules::ModuleSourceFuture;
  use crate::modules::ModuleType;
  use crate::op_async;
  use crate::op_sync;
  use crate::ZeroCopyBuf;
  use futures::future::lazy;
  use std::ops::FnOnce;
  use std::pin::Pin;
  use std::rc::Rc;
  use std::sync::atomic::{AtomicUsize, Ordering};
  use std::sync::Arc;

  pub fn run_in_task<F>(f: F)
  where
    F: FnOnce(&mut Context) + Send + 'static,
  {
    futures::executor::block_on(lazy(move |cx| f(cx)));
  }

  #[derive(Copy, Clone)]
  enum Mode {
    Async,
    AsyncZeroCopy(bool),
  }

  struct TestState {
    mode: Mode,
    dispatch_count: Arc<AtomicUsize>,
  }

  fn op_test(rc_op_state: Rc<RefCell<OpState>>, payload: OpPayload) -> Op {
    let rc_op_state2 = rc_op_state.clone();
    let op_state_ = rc_op_state2.borrow();
    let test_state = op_state_.borrow::<TestState>();
    test_state.dispatch_count.fetch_add(1, Ordering::Relaxed);
    let (control, buf): (u8, Option<ZeroCopyBuf>) =
      payload.deserialize().unwrap();
    match test_state.mode {
      Mode::Async => {
        assert_eq!(control, 42);
        let resp = (0, 1, serialize_op_result(Ok(43), rc_op_state));
        Op::Async(OpCall::ready(resp))
      }
      Mode::AsyncZeroCopy(has_buffer) => {
        assert_eq!(buf.is_some(), has_buffer);
        if let Some(buf) = buf {
          assert_eq!(buf.len(), 1);
        }
        let resp = (0, 1, serialize_op_result(Ok(43), rc_op_state));
        Op::Async(OpCall::ready(resp))
      }
    }
  }

  fn setup(mode: Mode) -> (JsRuntime, Arc<AtomicUsize>) {
    let dispatch_count = Arc::new(AtomicUsize::new(0));
    let dispatch_count2 = dispatch_count.clone();
    let ext = Extension::builder()
      .ops(vec![("op_test", Box::new(op_test))])
      .state(move |state| {
        state.put(TestState {
          mode,
          dispatch_count: dispatch_count2.clone(),
        });
        Ok(())
      })
      .build();
    let mut runtime = JsRuntime::new(RuntimeOptions {
      extensions: vec![ext],
      ..Default::default()
    });

    runtime
      .execute_script(
        "setup.js",
        r#"
        function assert(cond) {
          if (!cond) {
            throw Error("assert");
          }
        }
        "#,
      )
      .unwrap();
    assert_eq!(dispatch_count.load(Ordering::Relaxed), 0);
    (runtime, dispatch_count)
  }

  #[test]
  fn test_dispatch() {
    let (mut runtime, dispatch_count) = setup(Mode::Async);
    runtime
      .execute_script(
        "filename.js",
        r#"
        let control = 42;
        Deno.core.opAsync("op_test", control);
        async function main() {
          Deno.core.opAsync("op_test", control);
        }
        main();
        "#,
      )
      .unwrap();
    assert_eq!(dispatch_count.load(Ordering::Relaxed), 2);
  }

  #[test]
  fn test_op_async_promise_id() {
    let (mut runtime, _dispatch_count) = setup(Mode::Async);
    runtime
      .execute_script(
        "filename.js",
        r#"
        const p = Deno.core.opAsync("op_test", 42);
        if (p[Symbol.for("Deno.core.internalPromiseId")] == undefined) {
          throw new Error("missing id on returned promise");
        }
        "#,
      )
      .unwrap();
  }

  #[test]
  fn test_ref_unref_ops() {
    let (mut runtime, _dispatch_count) = setup(Mode::Async);
    runtime
      .execute_script(
        "filename.js",
        r#"
        var promiseIdSymbol = Symbol.for("Deno.core.internalPromiseId");
        var p1 = Deno.core.opAsync("op_test", 42);
        var p2 = Deno.core.opAsync("op_test", 42);
        "#,
      )
      .unwrap();
    {
      let isolate = runtime.v8_isolate();
      let state_rc = JsRuntime::state(isolate);
      let state = state_rc.borrow();
      assert_eq!(state.pending_ops.len(), 2);
      assert_eq!(state.unrefed_ops.len(), 0);
    }
    runtime
      .execute_script(
        "filename.js",
        r#"
        Deno.core.unrefOp(p1[promiseIdSymbol]);
        Deno.core.unrefOp(p2[promiseIdSymbol]);
        "#,
      )
      .unwrap();
    {
      let isolate = runtime.v8_isolate();
      let state_rc = JsRuntime::state(isolate);
      let state = state_rc.borrow();
      assert_eq!(state.pending_ops.len(), 2);
      assert_eq!(state.unrefed_ops.len(), 2);
    }
    runtime
      .execute_script(
        "filename.js",
        r#"
        Deno.core.refOp(p1[promiseIdSymbol]);
        Deno.core.refOp(p2[promiseIdSymbol]);
        "#,
      )
      .unwrap();
    {
      let isolate = runtime.v8_isolate();
      let state_rc = JsRuntime::state(isolate);
      let state = state_rc.borrow();
      assert_eq!(state.pending_ops.len(), 2);
      assert_eq!(state.unrefed_ops.len(), 0);
    }
  }

  #[test]
  fn test_dispatch_no_zero_copy_buf() {
    let (mut runtime, dispatch_count) = setup(Mode::AsyncZeroCopy(false));
    runtime
      .execute_script(
        "filename.js",
        r#"
        Deno.core.opAsync("op_test");
        "#,
      )
      .unwrap();
    assert_eq!(dispatch_count.load(Ordering::Relaxed), 1);
  }

  #[test]
  fn test_dispatch_stack_zero_copy_bufs() {
    let (mut runtime, dispatch_count) = setup(Mode::AsyncZeroCopy(true));
    runtime
      .execute_script(
        "filename.js",
        r#"
        let zero_copy_a = new Uint8Array([0]);
        Deno.core.opAsync("op_test", null, zero_copy_a);
        "#,
      )
      .unwrap();
    assert_eq!(dispatch_count.load(Ordering::Relaxed), 1);
  }

  #[test]
  fn test_execute_script_return_value() {
    let mut runtime = JsRuntime::new(Default::default());
    let value_global = runtime.execute_script("a.js", "a = 1 + 2").unwrap();
    {
      let scope = &mut runtime.handle_scope();
      let value = value_global.open(scope);
      assert_eq!(value.integer_value(scope).unwrap(), 3);
    }
    let value_global = runtime.execute_script("b.js", "b = 'foobar'").unwrap();
    {
      let scope = &mut runtime.handle_scope();
      let value = value_global.open(scope);
      assert!(value.is_string());
      assert_eq!(
        value.to_string(scope).unwrap().to_rust_string_lossy(scope),
        "foobar"
      );
    }
  }

  #[tokio::test]
  async fn test_poll_value() {
    run_in_task(|cx| {
      let mut runtime = JsRuntime::new(Default::default());
      let value_global = runtime
        .execute_script("a.js", "Promise.resolve(1 + 2)")
        .unwrap();
      let v = runtime.poll_value(&value_global, cx);
      {
        let scope = &mut runtime.handle_scope();
        assert!(
          matches!(v, Poll::Ready(Ok(v)) if v.open(scope).integer_value(scope).unwrap() == 3)
        );
      }

      let value_global = runtime
        .execute_script(
          "a.js",
          "Promise.resolve(new Promise(resolve => resolve(2 + 2)))",
        )
        .unwrap();
      let v = runtime.poll_value(&value_global, cx);
      {
        let scope = &mut runtime.handle_scope();
        assert!(
          matches!(v, Poll::Ready(Ok(v)) if v.open(scope).integer_value(scope).unwrap() == 4)
        );
      }

      let value_global = runtime
        .execute_script("a.js", "Promise.reject(new Error('fail'))")
        .unwrap();
      let v = runtime.poll_value(&value_global, cx);
      assert!(
        matches!(v, Poll::Ready(Err(e)) if e.downcast_ref::<JsError>().unwrap().message == "Uncaught Error: fail")
      );

      let value_global = runtime
        .execute_script("a.js", "new Promise(resolve => {})")
        .unwrap();
      let v = runtime.poll_value(&value_global, cx);
      matches!(v, Poll::Ready(Err(e)) if e.to_string() == "Promise resolution is still pending but the event loop has already resolved.");
    });
  }

  #[tokio::test]
  async fn test_resolve_value() {
    let mut runtime = JsRuntime::new(Default::default());
    let value_global = runtime
      .execute_script("a.js", "Promise.resolve(1 + 2)")
      .unwrap();
    let result_global = runtime.resolve_value(value_global).await.unwrap();
    {
      let scope = &mut runtime.handle_scope();
      let value = result_global.open(scope);
      assert_eq!(value.integer_value(scope).unwrap(), 3);
    }

    let value_global = runtime
      .execute_script(
        "a.js",
        "Promise.resolve(new Promise(resolve => resolve(2 + 2)))",
      )
      .unwrap();
    let result_global = runtime.resolve_value(value_global).await.unwrap();
    {
      let scope = &mut runtime.handle_scope();
      let value = result_global.open(scope);
      assert_eq!(value.integer_value(scope).unwrap(), 4);
    }

    let value_global = runtime
      .execute_script("a.js", "Promise.reject(new Error('fail'))")
      .unwrap();
    let err = runtime.resolve_value(value_global).await.unwrap_err();
    assert_eq!(
      "Uncaught Error: fail",
      err.downcast::<JsError>().unwrap().message
    );

    let value_global = runtime
      .execute_script("a.js", "new Promise(resolve => {})")
      .unwrap();
    let error_string = runtime
      .resolve_value(value_global)
      .await
      .unwrap_err()
      .to_string();
    assert_eq!(
      "Promise resolution is still pending but the event loop has already resolved.",
      error_string,
    );
  }

  #[test]
  fn terminate_execution() {
    let (mut isolate, _dispatch_count) = setup(Mode::Async);
    let v8_isolate_handle = isolate.v8_isolate().thread_safe_handle();

    let terminator_thread = std::thread::spawn(move || {
      // allow deno to boot and run
      std::thread::sleep(std::time::Duration::from_millis(100));

      // terminate execution
      let ok = v8_isolate_handle.terminate_execution();
      assert!(ok);
    });

    // Rn an infinite loop, which should be terminated.
    match isolate.execute_script("infinite_loop.js", "for(;;) {}") {
      Ok(_) => panic!("execution should be terminated"),
      Err(e) => {
        assert_eq!(e.to_string(), "Uncaught Error: execution terminated")
      }
    };

    // Cancel the execution-terminating exception in order to allow script
    // execution again.
    let ok = isolate.v8_isolate().cancel_terminate_execution();
    assert!(ok);

    // Verify that the isolate usable again.
    isolate
      .execute_script("simple.js", "1 + 1")
      .expect("execution should be possible again");

    terminator_thread.join().unwrap();
  }

  #[test]
  fn dangling_shared_isolate() {
    let v8_isolate_handle = {
      // isolate is dropped at the end of this block
      let (mut runtime, _dispatch_count) = setup(Mode::Async);
      runtime.v8_isolate().thread_safe_handle()
    };

    // this should not SEGFAULT
    v8_isolate_handle.terminate_execution();
  }

  #[test]
  fn test_pre_dispatch() {
    run_in_task(|cx| {
      let (mut runtime, _dispatch_count) = setup(Mode::Async);
      runtime
        .execute_script(
          "bad_op_id.js",
          r#"
          let thrown;
          try {
            Deno.core.opcallSync(100, null, null);
          } catch (e) {
            thrown = e;
          }
          assert(String(thrown) === "TypeError: Unknown op id: 100");
         "#,
        )
        .unwrap();
      if let Poll::Ready(Err(_)) = runtime.poll_event_loop(cx, false) {
        unreachable!();
      }
    });
  }

  #[test]
  fn syntax_error() {
    let mut runtime = JsRuntime::new(Default::default());
    let src = "hocuspocus(";
    let r = runtime.execute_script("i.js", src);
    let e = r.unwrap_err();
    let js_error = e.downcast::<JsError>().unwrap();
    assert_eq!(js_error.end_column, Some(11));
  }

  #[test]
  fn test_encode_decode() {
    run_in_task(|cx| {
      let (mut runtime, _dispatch_count) = setup(Mode::Async);
      runtime
        .execute_script(
          "encode_decode_test.js",
          include_str!("encode_decode_test.js"),
        )
        .unwrap();
      if let Poll::Ready(Err(_)) = runtime.poll_event_loop(cx, false) {
        unreachable!();
      }
    });
  }

  #[test]
  fn test_serialize_deserialize() {
    run_in_task(|cx| {
      let (mut runtime, _dispatch_count) = setup(Mode::Async);
      runtime
        .execute_script(
          "serialize_deserialize_test.js",
          include_str!("serialize_deserialize_test.js"),
        )
        .unwrap();
      if let Poll::Ready(Err(_)) = runtime.poll_event_loop(cx, false) {
        unreachable!();
      }
    });
  }

  #[test]
  fn test_error_builder() {
    fn op_err(_: &mut OpState, _: (), _: ()) -> Result<(), Error> {
      Err(custom_error("DOMExceptionOperationError", "abc"))
    }

    pub fn get_error_class_name(_: &Error) -> &'static str {
      "DOMExceptionOperationError"
    }

    run_in_task(|cx| {
      let ext = Extension::builder()
        .ops(vec![("op_err", op_sync(op_err))])
        .build();
      let mut runtime = JsRuntime::new(RuntimeOptions {
        extensions: vec![ext],
        get_error_class_fn: Some(&get_error_class_name),
        ..Default::default()
      });
      runtime
        .execute_script(
          "error_builder_test.js",
          include_str!("error_builder_test.js"),
        )
        .unwrap();
      if let Poll::Ready(Err(_)) = runtime.poll_event_loop(cx, false) {
        unreachable!();
      }
    });
  }

  #[test]
  fn will_snapshot() {
    let snapshot = {
      let mut runtime = JsRuntime::new(RuntimeOptions {
        will_snapshot: true,
        ..Default::default()
      });
      runtime.execute_script("a.js", "a = 1 + 2").unwrap();
      runtime.snapshot()
    };

    let snapshot = Snapshot::JustCreated(snapshot);
    let mut runtime2 = JsRuntime::new(RuntimeOptions {
      startup_snapshot: Some(snapshot),
      ..Default::default()
    });
    runtime2
      .execute_script("check.js", "if (a != 3) throw Error('x')")
      .unwrap();
  }

  #[test]
  fn test_from_boxed_snapshot() {
    let snapshot = {
      let mut runtime = JsRuntime::new(RuntimeOptions {
        will_snapshot: true,
        ..Default::default()
      });
      runtime.execute_script("a.js", "a = 1 + 2").unwrap();
      let snap: &[u8] = &*runtime.snapshot();
      Vec::from(snap).into_boxed_slice()
    };

    let snapshot = Snapshot::Boxed(snapshot);
    let mut runtime2 = JsRuntime::new(RuntimeOptions {
      startup_snapshot: Some(snapshot),
      ..Default::default()
    });
    runtime2
      .execute_script("check.js", "if (a != 3) throw Error('x')")
      .unwrap();
  }

  #[test]
  fn test_heap_limits() {
    let create_params =
      v8::Isolate::create_params().heap_limits(0, 3 * 1024 * 1024);
    let mut runtime = JsRuntime::new(RuntimeOptions {
      create_params: Some(create_params),
      ..Default::default()
    });
    let cb_handle = runtime.v8_isolate().thread_safe_handle();

    let callback_invoke_count = Rc::new(AtomicUsize::default());
    let inner_invoke_count = Rc::clone(&callback_invoke_count);

    runtime.add_near_heap_limit_callback(
      move |current_limit, _initial_limit| {
        inner_invoke_count.fetch_add(1, Ordering::SeqCst);
        cb_handle.terminate_execution();
        current_limit * 2
      },
    );
    let err = runtime
      .execute_script(
        "script name",
        r#"let s = ""; while(true) { s += "Hello"; }"#,
      )
      .expect_err("script should fail");
    assert_eq!(
      "Uncaught Error: execution terminated",
      err.downcast::<JsError>().unwrap().message
    );
    assert!(callback_invoke_count.load(Ordering::SeqCst) > 0)
  }

  #[test]
  fn test_heap_limit_cb_remove() {
    let mut runtime = JsRuntime::new(Default::default());

    runtime.add_near_heap_limit_callback(|current_limit, _initial_limit| {
      current_limit * 2
    });
    runtime.remove_near_heap_limit_callback(3 * 1024 * 1024);
    assert!(runtime.allocations.near_heap_limit_callback_data.is_none());
  }

  #[test]
  fn test_heap_limit_cb_multiple() {
    let create_params =
      v8::Isolate::create_params().heap_limits(0, 3 * 1024 * 1024);
    let mut runtime = JsRuntime::new(RuntimeOptions {
      create_params: Some(create_params),
      ..Default::default()
    });
    let cb_handle = runtime.v8_isolate().thread_safe_handle();

    let callback_invoke_count_first = Rc::new(AtomicUsize::default());
    let inner_invoke_count_first = Rc::clone(&callback_invoke_count_first);
    runtime.add_near_heap_limit_callback(
      move |current_limit, _initial_limit| {
        inner_invoke_count_first.fetch_add(1, Ordering::SeqCst);
        current_limit * 2
      },
    );

    let callback_invoke_count_second = Rc::new(AtomicUsize::default());
    let inner_invoke_count_second = Rc::clone(&callback_invoke_count_second);
    runtime.add_near_heap_limit_callback(
      move |current_limit, _initial_limit| {
        inner_invoke_count_second.fetch_add(1, Ordering::SeqCst);
        cb_handle.terminate_execution();
        current_limit * 2
      },
    );

    let err = runtime
      .execute_script(
        "script name",
        r#"let s = ""; while(true) { s += "Hello"; }"#,
      )
      .expect_err("script should fail");
    assert_eq!(
      "Uncaught Error: execution terminated",
      err.downcast::<JsError>().unwrap().message
    );
    assert_eq!(0, callback_invoke_count_first.load(Ordering::SeqCst));
    assert!(callback_invoke_count_second.load(Ordering::SeqCst) > 0);
  }

  #[test]
  fn es_snapshot() {
    #[derive(Default)]
    struct ModsLoader;

    impl ModuleLoader for ModsLoader {
      fn resolve(
        &self,
        specifier: &str,
        referrer: &str,
        _is_main: bool,
      ) -> Result<ModuleSpecifier, Error> {
        assert_eq!(specifier, "file:///main.js");
        assert_eq!(referrer, ".");
        let s = crate::resolve_import(specifier, referrer).unwrap();
        Ok(s)
      }

      fn load(
        &self,
        _module_specifier: &ModuleSpecifier,
        _maybe_referrer: Option<ModuleSpecifier>,
        _is_dyn_import: bool,
      ) -> Pin<Box<ModuleSourceFuture>> {
        unreachable!()
      }
    }

    let loader = std::rc::Rc::new(ModsLoader::default());
    let mut runtime = JsRuntime::new(RuntimeOptions {
      module_loader: Some(loader),
      will_snapshot: true,
      ..Default::default()
    });

    let specifier = crate::resolve_url("file:///main.js").unwrap();
    let source_code = "Deno.core.print('hello\\n')".to_string();

    let module_id = futures::executor::block_on(
      runtime.load_main_module(&specifier, Some(source_code)),
    )
    .unwrap();

    let _ = runtime.mod_evaluate(module_id);
    futures::executor::block_on(runtime.run_event_loop(false)).unwrap();

    let _snapshot = runtime.snapshot();
  }

  #[test]
  fn test_error_without_stack() {
    let mut runtime = JsRuntime::new(RuntimeOptions::default());
    // SyntaxError
    let result = runtime.execute_script(
      "error_without_stack.js",
      r#"
function main() {
  console.log("asdf);
}

main();
"#,
    );
    let expected_error = r#"Uncaught SyntaxError: Invalid or unexpected token
    at error_without_stack.js:3:14"#;
    assert_eq!(result.unwrap_err().to_string(), expected_error);
  }

  #[test]
  fn test_error_stack() {
    let mut runtime = JsRuntime::new(RuntimeOptions::default());
    let result = runtime.execute_script(
      "error_stack.js",
      r#"
function assert(cond) {
  if (!cond) {
    throw Error("assert");
  }
}

function main() {
  assert(false);
}

main();
        "#,
    );
    let expected_error = r#"Error: assert
    at assert (error_stack.js:4:11)
    at main (error_stack.js:9:3)
    at error_stack.js:12:1"#;
    assert_eq!(result.unwrap_err().to_string(), expected_error);
  }

  #[test]
  fn test_error_async_stack() {
    run_in_task(|cx| {
      let mut runtime = JsRuntime::new(RuntimeOptions::default());
      runtime
        .execute_script(
          "error_async_stack.js",
          r#"
(async () => {
  const p = (async () => {
    await Promise.resolve().then(() => {
      throw new Error("async");
    });
  })();

  try {
    await p;
  } catch (error) {
    console.log(error.stack);
    throw error;
  }
})();"#,
        )
        .unwrap();
      let expected_error = r#"Error: async
    at error_async_stack.js:5:13
    at async error_async_stack.js:4:5
    at async error_async_stack.js:10:5"#;

      match runtime.poll_event_loop(cx, false) {
        Poll::Ready(Err(e)) => {
          assert_eq!(e.to_string(), expected_error);
        }
        _ => panic!(),
      };
    })
  }

  #[test]
  fn test_pump_message_loop() {
    run_in_task(|cx| {
      let mut runtime = JsRuntime::new(RuntimeOptions::default());
      runtime
        .execute_script(
          "pump_message_loop.js",
          r#"
function assertEquals(a, b) {
  if (a === b) return;
  throw a + " does not equal " + b;
}
const sab = new SharedArrayBuffer(16);
const i32a = new Int32Array(sab);
globalThis.resolved = false;

(function() {
  const result = Atomics.waitAsync(i32a, 0, 0);
  result.value.then(
    (value) => { assertEquals("ok", value); globalThis.resolved = true; },
    () => { assertUnreachable();
  });
})();

const notify_return_value = Atomics.notify(i32a, 0, 1);
assertEquals(1, notify_return_value);
"#,
        )
        .unwrap();

      match runtime.poll_event_loop(cx, false) {
        Poll::Ready(Ok(())) => {}
        _ => panic!(),
      };

      // noop script, will resolve promise from first script
      runtime
        .execute_script("pump_message_loop2.js", r#"assertEquals(1, 1);"#)
        .unwrap();

      // check that promise from `Atomics.waitAsync` has been resolved
      runtime
        .execute_script(
          "pump_message_loop3.js",
          r#"assertEquals(globalThis.resolved, true);"#,
        )
        .unwrap();
    })
  }

  #[test]
  fn test_core_js_stack_frame() {
    let mut runtime = JsRuntime::new(RuntimeOptions::default());
    // Call non-existent op so we get error from `core.js`
    let error = runtime
      .execute_script(
        "core_js_stack_frame.js",
        "Deno.core.opSync('non_existent');",
      )
      .unwrap_err();
    let error_string = error.to_string();
    // Test that the script specifier is a URL: `deno:<repo-relative path>`.
    assert!(error_string.contains("deno:core/01_core.js"));
  }

  #[test]
  fn test_v8_platform() {
    let options = RuntimeOptions {
      v8_platform: Some(v8::new_default_platform(0, false).make_shared()),
      ..Default::default()
    };
    let mut runtime = JsRuntime::new(options);
    runtime.execute_script("<none>", "").unwrap();
  }

  #[test]
  fn test_is_proxy() {
    let mut runtime = JsRuntime::new(RuntimeOptions::default());
    let all_true: v8::Global<v8::Value> = runtime
      .execute_script(
        "is_proxy.js",
        r#"
      (function () {
        const { isProxy } = Deno.core;
        const o = { a: 1, b: 2};
        const p = new Proxy(o, {});
        return isProxy(p) && !isProxy(o) && !isProxy(42);
      })()
    "#,
      )
      .unwrap();
    let mut scope = runtime.handle_scope();
    let all_true = v8::Local::<v8::Value>::new(&mut scope, &all_true);
    assert!(all_true.is_true());
  }

  #[test]
  fn test_binding_names() {
    let mut runtime = JsRuntime::new(RuntimeOptions::default());
    let all_true: v8::Global<v8::Value> = runtime
      .execute_script(
        "binding_names.js",
        "Deno.core.encode.toString() === 'function encode() { [native code] }'",
      )
      .unwrap();
    let mut scope = runtime.handle_scope();
    let all_true = v8::Local::<v8::Value>::new(&mut scope, &all_true);
    assert!(all_true.is_true());
  }

  #[tokio::test]
  async fn test_async_opstate_borrow() {
    struct InnerState(u64);

    async fn op_async_borrow(
      op_state: Rc<RefCell<OpState>>,
      _: (),
      _: (),
    ) -> Result<(), Error> {
      let n = {
        let op_state = op_state.borrow();
        let inner_state = op_state.borrow::<InnerState>();
        inner_state.0
      };
      // Future must be Poll::Pending on first call
      tokio::time::sleep(std::time::Duration::from_millis(1)).await;
      if n != 42 {
        unreachable!();
      }
      Ok(())
    }

    let extension = Extension::builder()
      .ops(vec![("op_async_borrow", op_async(op_async_borrow))])
      .state(|state| {
        state.put(InnerState(42));
        Ok(())
      })
      .build();

    let mut runtime = JsRuntime::new(RuntimeOptions {
      extensions: vec![extension],
      ..Default::default()
    });

    runtime
      .execute_script(
        "op_async_borrow.js",
        "Deno.core.opAsync('op_async_borrow')",
      )
      .unwrap();
    runtime.run_event_loop(false).await.unwrap();
  }

  #[tokio::test]
  async fn test_set_macrotask_callback_set_next_tick_callback() {
    async fn op_async_sleep(
      _op_state: Rc<RefCell<OpState>>,
      _: (),
      _: (),
    ) -> Result<(), Error> {
      // Future must be Poll::Pending on first call
      tokio::time::sleep(std::time::Duration::from_millis(1)).await;
      Ok(())
    }

    let extension = Extension::builder()
      .ops(vec![("op_async_sleep", op_async(op_async_sleep))])
      .build();

    let mut runtime = JsRuntime::new(RuntimeOptions {
      extensions: vec![extension],
      ..Default::default()
    });

    runtime
      .execute_script(
        "macrotasks_and_nextticks.js",
        r#"
        (async function () {
          const results = [];
          Deno.core.setMacrotaskCallback(() => {
            results.push("macrotask");
            return true;
          });
          Deno.core.setNextTickCallback(() => {
            results.push("nextTick");
            Deno.core.setHasTickScheduled(false);
          });

          Deno.core.setHasTickScheduled(true);
          await Deno.core.opAsync('op_async_sleep');
          if (results[0] != "nextTick") {
            throw new Error(`expected nextTick, got: ${results[0]}`);
          }
          if (results[1] != "macrotask") {
            throw new Error(`expected macrotask, got: ${results[1]}`);
          }
        })();
        "#,
      )
      .unwrap();
    runtime.run_event_loop(false).await.unwrap();
  }

  #[tokio::test]
  async fn test_set_macrotask_callback_set_next_tick_callback_multiple() {
    let mut runtime = JsRuntime::new(Default::default());

    runtime
      .execute_script(
        "multiple_macrotasks_and_nextticks.js",
        r#"
        Deno.core.setMacrotaskCallback(() => { return true; });
        Deno.core.setMacrotaskCallback(() => { return true; });
        Deno.core.setNextTickCallback(() => {});
        Deno.core.setNextTickCallback(() => {});
        "#,
      )
      .unwrap();
    let isolate = runtime.v8_isolate();
    let state_rc = JsRuntime::state(isolate);
    let state = state_rc.borrow();
    assert_eq!(state.js_macrotask_cbs.len(), 2);
    assert_eq!(state.js_nexttick_cbs.len(), 2);
  }

  #[test]
  fn test_has_tick_scheduled() {
    use futures::task::ArcWake;

    let macrotask = Arc::new(AtomicUsize::default());
    let macrotask_ = Arc::clone(&macrotask);

    let next_tick = Arc::new(AtomicUsize::default());
    let next_tick_ = Arc::clone(&next_tick);

    let op_macrotask = move |_: &mut OpState, _: (), _: ()| {
      macrotask_.fetch_add(1, Ordering::Relaxed);
      Ok(())
    };

    let op_next_tick = move |_: &mut OpState, _: (), _: ()| {
      next_tick_.fetch_add(1, Ordering::Relaxed);
      Ok(())
    };

    let extension = Extension::builder()
      .ops(vec![("op_macrotask", op_sync(op_macrotask))])
      .ops(vec![("op_next_tick", op_sync(op_next_tick))])
      .build();

    let mut runtime = JsRuntime::new(RuntimeOptions {
      extensions: vec![extension],
      ..Default::default()
    });

    runtime
      .execute_script(
        "has_tick_scheduled.js",
        r#"
          Deno.core.setMacrotaskCallback(() => {
            Deno.core.opSync("op_macrotask");
            return true; // We're done.
          });
          Deno.core.setNextTickCallback(() => Deno.core.opSync("op_next_tick"));
          Deno.core.setHasTickScheduled(true);
          "#,
      )
      .unwrap();

    struct ArcWakeImpl(Arc<AtomicUsize>);
    impl ArcWake for ArcWakeImpl {
      fn wake_by_ref(arc_self: &Arc<Self>) {
        arc_self.0.fetch_add(1, Ordering::Relaxed);
      }
    }

    let awoken_times = Arc::new(AtomicUsize::new(0));
    let waker =
      futures::task::waker(Arc::new(ArcWakeImpl(awoken_times.clone())));
    let cx = &mut Context::from_waker(&waker);

    assert!(matches!(runtime.poll_event_loop(cx, false), Poll::Pending));
    assert_eq!(1, macrotask.load(Ordering::Relaxed));
    assert_eq!(1, next_tick.load(Ordering::Relaxed));
    assert_eq!(awoken_times.swap(0, Ordering::Relaxed), 1);
    assert!(matches!(runtime.poll_event_loop(cx, false), Poll::Pending));
    assert_eq!(awoken_times.swap(0, Ordering::Relaxed), 1);
    assert!(matches!(runtime.poll_event_loop(cx, false), Poll::Pending));
    assert_eq!(awoken_times.swap(0, Ordering::Relaxed), 1);
    assert!(matches!(runtime.poll_event_loop(cx, false), Poll::Pending));
    assert_eq!(awoken_times.swap(0, Ordering::Relaxed), 1);

    let state_rc = JsRuntime::state(runtime.v8_isolate());
    state_rc.borrow_mut().has_tick_scheduled = false;
    assert!(matches!(
      runtime.poll_event_loop(cx, false),
      Poll::Ready(Ok(()))
    ));
    assert_eq!(awoken_times.load(Ordering::Relaxed), 0);
    assert!(matches!(
      runtime.poll_event_loop(cx, false),
      Poll::Ready(Ok(()))
    ));
    assert_eq!(awoken_times.load(Ordering::Relaxed), 0);
  }

  #[test]
  fn terminate_during_module_eval() {
    #[derive(Default)]
    struct ModsLoader;

    impl ModuleLoader for ModsLoader {
      fn resolve(
        &self,
        specifier: &str,
        referrer: &str,
        _is_main: bool,
      ) -> Result<ModuleSpecifier, Error> {
        assert_eq!(specifier, "file:///main.js");
        assert_eq!(referrer, ".");
        let s = crate::resolve_import(specifier, referrer).unwrap();
        Ok(s)
      }

      fn load(
        &self,
        _module_specifier: &ModuleSpecifier,
        _maybe_referrer: Option<ModuleSpecifier>,
        _is_dyn_import: bool,
      ) -> Pin<Box<ModuleSourceFuture>> {
        async move {
          Ok(ModuleSource {
            code: "console.log('hello world');".to_string(),
            module_url_specified: "file:///main.js".to_string(),
            module_url_found: "file:///main.js".to_string(),
            module_type: ModuleType::JavaScript,
          })
        }
        .boxed_local()
      }
    }

    let loader = std::rc::Rc::new(ModsLoader::default());
    let mut runtime = JsRuntime::new(RuntimeOptions {
      module_loader: Some(loader),
      ..Default::default()
    });

    let specifier = crate::resolve_url("file:///main.js").unwrap();
    let source_code = "Deno.core.print('hello\\n')".to_string();

    let module_id = futures::executor::block_on(
      runtime.load_main_module(&specifier, Some(source_code)),
    )
    .unwrap();

    runtime.v8_isolate().terminate_execution();

    let mod_result =
      futures::executor::block_on(runtime.mod_evaluate(module_id)).unwrap();
    assert!(mod_result
      .unwrap_err()
      .to_string()
      .contains("JavaScript execution has been terminated"));
  }

  #[tokio::test]
  async fn test_set_promise_reject_callback() {
    let promise_reject = Arc::new(AtomicUsize::default());
    let promise_reject_ = Arc::clone(&promise_reject);

    let uncaught_exception = Arc::new(AtomicUsize::default());
    let uncaught_exception_ = Arc::clone(&uncaught_exception);

    let op_promise_reject = move |_: &mut OpState, _: (), _: ()| {
      promise_reject_.fetch_add(1, Ordering::Relaxed);
      Ok(())
    };

    let op_uncaught_exception = move |_: &mut OpState, _: (), _: ()| {
      uncaught_exception_.fetch_add(1, Ordering::Relaxed);
      Ok(())
    };

    let extension = Extension::builder()
      .ops(vec![("op_promise_reject", op_sync(op_promise_reject))])
      .ops(vec![(
        "op_uncaught_exception",
        op_sync(op_uncaught_exception),
      )])
      .build();

    let mut runtime = JsRuntime::new(RuntimeOptions {
      extensions: vec![extension],
      ..Default::default()
    });

    runtime
      .execute_script(
        "promise_reject_callback.js",
        r#"
        // Note: |promise| is not the promise created below, it's a child.
        Deno.core.setPromiseRejectCallback((type, promise, reason) => {
          if (type !== /* PromiseRejectWithNoHandler */ 0) {
            throw Error("unexpected type: " + type);
          }
          if (reason.message !== "reject") {
            throw Error("unexpected reason: " + reason);
          }
          Deno.core.opSync("op_promise_reject");
          throw Error("promiseReject"); // Triggers uncaughtException handler.
        });

        Deno.core.setUncaughtExceptionCallback((err) => {
          if (err.message !== "promiseReject") throw err;
          Deno.core.opSync("op_uncaught_exception");
        });

        new Promise((_, reject) => reject(Error("reject")));
        "#,
      )
      .unwrap();
    runtime.run_event_loop(false).await.unwrap();

    assert_eq!(1, promise_reject.load(Ordering::Relaxed));
    assert_eq!(1, uncaught_exception.load(Ordering::Relaxed));

    runtime
      .execute_script(
        "promise_reject_callback.js",
        r#"
        {
          const prev = Deno.core.setPromiseRejectCallback((...args) => {
            prev(...args);
          });
        }

        {
          const prev = Deno.core.setUncaughtExceptionCallback((...args) => {
            prev(...args);
            throw Error("fail");
          });
        }

        new Promise((_, reject) => reject(Error("reject")));
        "#,
      )
      .unwrap();
    // Exception from uncaughtException handler doesn't bubble up but is
    // printed to stderr.
    runtime.run_event_loop(false).await.unwrap();

    assert_eq!(2, promise_reject.load(Ordering::Relaxed));
    assert_eq!(2, uncaught_exception.load(Ordering::Relaxed));
  }
}<|MERGE_RESOLUTION|>--- conflicted
+++ resolved
@@ -5,12 +5,9 @@
 use crate::error::generic_error;
 use crate::error::ErrWithV8Handle;
 use crate::error::JsError;
-<<<<<<< HEAD
 use crate::futures::channel::mpsc;
 
-=======
 use crate::extensions::OpEventLoopFn;
->>>>>>> 2e30112e
 use crate::inspector::JsRuntimeInspector;
 use crate::module_specifier::ModuleSpecifier;
 use crate::modules::ModuleId;
@@ -860,12 +857,11 @@
       self.check_promise_exceptions()?;
     }
 
-<<<<<<< HEAD
-    #[cfg(feature = "napi")]
-    let maybe_scheduling_napi = self.poll_napi(cx)?;
-    #[cfg(not(feature = "napi"))]
-    let maybe_scheduling_napi = false;
-=======
+    // #[cfg(feature = "napi")]
+    // let maybe_scheduling_napi = self.poll_napi(cx)?;
+    // #[cfg(not(feature = "napi"))]
+    // let maybe_scheduling_napi = false;
+
     // Event loop middlewares
     let mut maybe_scheduling = false;
     {
@@ -877,7 +873,6 @@
         }
       }
     }
->>>>>>> 2e30112e
 
     // Top level module
     self.evaluate_pending_module();
@@ -911,11 +906,7 @@
       && !has_pending_module_evaluation
       && !has_pending_background_tasks
       && !has_tick_scheduled
-<<<<<<< HEAD
-      && !has_pending_napi_work
-=======
       && !maybe_scheduling
->>>>>>> 2e30112e
     {
       if wait_for_inspector && inspector_has_active_sessions {
         return Poll::Pending;
@@ -945,11 +936,7 @@
         || has_pending_dyn_module_evaluation
         || has_pending_background_tasks
         || has_tick_scheduled
-<<<<<<< HEAD
-        || has_pending_napi_work
-=======
         || maybe_scheduling
->>>>>>> 2e30112e
       {
         // pass, will be polled again
       } else {
