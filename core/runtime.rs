--- conflicted
+++ resolved
@@ -357,13 +357,7 @@
     let (mut isolate, maybe_snapshot_creator) = if options.will_snapshot {
       // TODO(ry) Support loading snapshots before snapshotting.
       assert!(options.startup_snapshot.is_none());
-<<<<<<< HEAD
-
-      let mut creator =
-        v8::SnapshotCreator::new(Some(&bindings::EXTERNAL_REFERENCES));
-=======
       let mut creator = v8::SnapshotCreator::new(Some(refs));
->>>>>>> 5819fef2
       // SAFETY: `get_owned_isolate` is unsafe because it may only be called
       // once. This is the only place we call this function, so this call is
       // safe.
