--- conflicted
+++ resolved
@@ -31,12 +31,7 @@
 serde_v8 = { version = "0.54.0", path = "../serde_v8" }
 sourcemap = "=6.0.1"
 url = { version = "2.2.2", features = ["serde"] }
-<<<<<<< HEAD
-v8 = { git = "https://github.com/denoland/rusty_v8", version = "0.46.0", default-features = false }
-# v8 = { path = "../../rusty_v8" }
-=======
 v8 = { version = "0.47.0", default-features = false }
->>>>>>> 27a72a12
 
 [[example]]
 name = "http_bench_json_ops"
