// Copyright 2018-2021 the Deno authors. All rights reserved. MIT license.
// Removes the `__proto__` for security reasons.  This intentionally makes
// Deno non compliant with ECMA-262 Annex B.2.2.1
//
"use strict";
delete Object.prototype.__proto__;

((window) => {
  const core = Deno.core;
  const util = window.__bootstrap.util;
  const eventTarget = window.__bootstrap.eventTarget;
  const globalInterfaces = window.__bootstrap.globalInterfaces;
  const location = window.__bootstrap.location;
  const build = window.__bootstrap.build;
  const version = window.__bootstrap.version;
  const errorStack = window.__bootstrap.errorStack;
  const os = window.__bootstrap.os;
  const timers = window.__bootstrap.timers;
  const Console = window.__bootstrap.console.Console;
  const worker = window.__bootstrap.worker;
  const signals = window.__bootstrap.signals;
  const internals = window.__bootstrap.internals;
  const performance = window.__bootstrap.performance;
  const crypto = window.__bootstrap.crypto;
  const url = window.__bootstrap.url;
  const headers = window.__bootstrap.headers;
  const streams = window.__bootstrap.streams;
  const fileReader = window.__bootstrap.fileReader;
  const webgpu = window.__bootstrap.webgpu;
  const webSocket = window.__bootstrap.webSocket;
  const webStorage = window.__bootstrap.webStorage;
  const broadcastChannel = window.__bootstrap.broadcastChannel;
  const file = window.__bootstrap.file;
  const formData = window.__bootstrap.formData;
  const fetch = window.__bootstrap.fetch;
  const prompt = window.__bootstrap.prompt;
  const denoNs = window.__bootstrap.denoNs;
  const denoNsUnstable = window.__bootstrap.denoNsUnstable;
  const errors = window.__bootstrap.errors.errors;
  const webidl = window.__bootstrap.webidl;
  const { defineEventHandler } = window.__bootstrap.webUtil;

  let windowIsClosing = false;

  function windowClose() {
    if (!windowIsClosing) {
      windowIsClosing = true;
      // Push a macrotask to exit after a promise resolve.
      // This is not perfect, but should be fine for first pass.
      Promise.resolve().then(() =>
        timers.setTimeout.call(
          null,
          () => {
            // This should be fine, since only Window/MainWorker has .close()
            os.exit(0);
          },
          0,
        )
      );
    }
  }

  function workerClose() {
    if (isClosing) {
      return;
    }

    isClosing = true;
    core.opSync("op_worker_close");
  }

  // TODO(bartlomieju): remove these functions
  // Stuff for workers
  const onmessage = () => {};
  const onerror = () => {};

  function postMessage(data) {
    const dataIntArray = core.serialize(data);
    core.opSync("op_worker_post_message", null, dataIntArray);
  }

  let isClosing = false;
  async function pollForMessages() {
    while (!isClosing) {
      const bufferMsg = await core.opAsync("op_worker_get_message");
      const data = core.deserialize(bufferMsg);

      const msgEvent = new MessageEvent("message", {
        cancelable: false,
        data,
      });

      try {
        if (globalThis.onmessage) {
          await globalThis.onmessage(msgEvent);
        }
        globalThis.dispatchEvent(msgEvent);
      } catch (e) {
        let handled = false;

        const errorEvent = new ErrorEvent("error", {
          cancelable: true,
          message: e.message,
          lineno: e.lineNumber ? e.lineNumber + 1 : undefined,
          colno: e.columnNumber ? e.columnNumber + 1 : undefined,
          filename: e.fileName,
          error: null,
        });

        if (globalThis["onerror"]) {
          const ret = globalThis.onerror(
            e.message,
            e.fileName,
            e.lineNumber,
            e.columnNumber,
            e,
          );
          handled = ret === true;
        }

        globalThis.dispatchEvent(errorEvent);
        if (errorEvent.defaultPrevented) {
          handled = true;
        }

        if (!handled) {
          core.opSync(
            "op_worker_unhandled_error",
            e.message,
          );
        }
      }
    }
  }

  function opMainModule() {
    return core.opSync("op_main_module");
  }

  function runtimeStart(runtimeOptions, source) {
    core.setMacrotaskCallback(timers.handleTimerMacrotask);
    version.setVersions(
      runtimeOptions.denoVersion,
      runtimeOptions.v8Version,
      runtimeOptions.tsVersion,
    );
    build.setBuildInfo(runtimeOptions.target);
    util.setLogDebug(runtimeOptions.debugFlag, source);
    // TODO(bartlomieju): a very crude way to disable
    // source mapping of errors. This condition is true
    // only for compiled standalone binaries.
    let prepareStackTrace;
    if (runtimeOptions.applySourceMaps) {
      prepareStackTrace = core.createPrepareStackTrace(
        errorStack.opApplySourceMap,
      );
    } else {
      prepareStackTrace = core.createPrepareStackTrace();
    }
    Error.prepareStackTrace = prepareStackTrace;
  }

  function registerErrors() {
    core.registerErrorClass("NotFound", errors.NotFound);
    core.registerErrorClass("PermissionDenied", errors.PermissionDenied);
    core.registerErrorClass("ConnectionRefused", errors.ConnectionRefused);
    core.registerErrorClass("ConnectionReset", errors.ConnectionReset);
    core.registerErrorClass("ConnectionAborted", errors.ConnectionAborted);
    core.registerErrorClass("NotConnected", errors.NotConnected);
    core.registerErrorClass("AddrInUse", errors.AddrInUse);
    core.registerErrorClass("AddrNotAvailable", errors.AddrNotAvailable);
    core.registerErrorClass("BrokenPipe", errors.BrokenPipe);
    core.registerErrorClass("AlreadyExists", errors.AlreadyExists);
    core.registerErrorClass("InvalidData", errors.InvalidData);
    core.registerErrorClass("TimedOut", errors.TimedOut);
    core.registerErrorClass("Interrupted", errors.Interrupted);
    core.registerErrorClass("WriteZero", errors.WriteZero);
    core.registerErrorClass("UnexpectedEof", errors.UnexpectedEof);
    core.registerErrorClass("BadResource", errors.BadResource);
    core.registerErrorClass("Http", errors.Http);
    core.registerErrorClass("Busy", errors.Busy);
    core.registerErrorClass("NotSupported", errors.NotSupported);
    core.registerErrorBuilder(
      "DOMExceptionOperationError",
      function DOMExceptionOperationError(msg) {
        return new DOMException(msg, "OperationError");
      },
    );
    core.registerErrorBuilder(
      "DOMExceptionQuotaExceededError",
      function DOMExceptionQuotaExceededError(msg) {
        return new DOMException(msg, "QuotaExceededError");
      },
    );
    core.registerErrorBuilder(
      "DOMExceptionNotSupportedError",
      function DOMExceptionNotSupportedError(msg) {
        return new DOMException(msg, "NotSupported");
      },
    );
  }

  class Navigator {
    constructor() {
      webidl.illegalConstructor();
    }

    [Symbol.for("Deno.customInspect")](inspect) {
      return `${this.constructor.name} ${inspect({})}`;
    }
  }

  const navigator = webidl.createBranded(Navigator);

  Object.defineProperties(Navigator.prototype, {
    gpu: {
      configurable: true,
      enumerable: true,
      get() {
        webidl.assertBranded(this, Navigator);
        return webgpu.gpu;
      },
    },
  });

  class WorkerNavigator {
    constructor() {
      webidl.illegalConstructor();
    }

    [Symbol.for("Deno.customInspect")](inspect) {
      return `${this.constructor.name} ${inspect({})}`;
    }
  }

  const workerNavigator = webidl.createBranded(WorkerNavigator);

  Object.defineProperties(WorkerNavigator.prototype, {
    gpu: {
      configurable: true,
      enumerable: true,
      get() {
        webidl.assertBranded(this, WorkerNavigator);
        return webgpu.gpu;
      },
    },
  });

  // https://developer.mozilla.org/en-US/docs/Web/API/WindowOrWorkerGlobalScope
  const windowOrWorkerGlobalScope = {
    Blob: util.nonEnumerable(file.Blob),
    ByteLengthQueuingStrategy: util.nonEnumerable(
      streams.ByteLengthQueuingStrategy,
    ),
    CloseEvent: util.nonEnumerable(CloseEvent),
    CountQueuingStrategy: util.nonEnumerable(
      streams.CountQueuingStrategy,
    ),
    CustomEvent: util.nonEnumerable(CustomEvent),
    DOMException: util.nonEnumerable(DOMException),
    ErrorEvent: util.nonEnumerable(ErrorEvent),
    Event: util.nonEnumerable(Event),
    EventTarget: util.nonEnumerable(EventTarget),
    File: util.nonEnumerable(file.File),
    FileReader: util.nonEnumerable(fileReader.FileReader),
    FormData: util.nonEnumerable(formData.FormData),
    Headers: util.nonEnumerable(headers.Headers),
    MessageEvent: util.nonEnumerable(MessageEvent),
    Performance: util.nonEnumerable(performance.Performance),
    PerformanceEntry: util.nonEnumerable(performance.PerformanceEntry),
    PerformanceMark: util.nonEnumerable(performance.PerformanceMark),
    PerformanceMeasure: util.nonEnumerable(performance.PerformanceMeasure),
    ProgressEvent: util.nonEnumerable(ProgressEvent),
    ReadableStream: util.nonEnumerable(streams.ReadableStream),
    ReadableStreamDefaultReader: util.nonEnumerable(
      streams.ReadableStreamDefaultReader,
    ),
    Request: util.nonEnumerable(fetch.Request),
    Response: util.nonEnumerable(fetch.Response),
    TextDecoder: util.nonEnumerable(TextDecoder),
    TextEncoder: util.nonEnumerable(TextEncoder),
    TransformStream: util.nonEnumerable(streams.TransformStream),
    URL: util.nonEnumerable(url.URL),
    URLSearchParams: util.nonEnumerable(url.URLSearchParams),
    WebSocket: util.nonEnumerable(webSocket.WebSocket),
<<<<<<< HEAD
    WebSocketStream: util.nonEnumerable(webSocket.WebSocketStream),
=======
    BroadcastChannel: util.nonEnumerable(broadcastChannel.BroadcastChannel),
>>>>>>> cd4194a5
    Worker: util.nonEnumerable(worker.Worker),
    WritableStream: util.nonEnumerable(streams.WritableStream),
    WritableStreamDefaultWriter: util.nonEnumerable(
      streams.WritableStreamDefaultWriter,
    ),
    atob: util.writable(atob),
    btoa: util.writable(btoa),
    clearInterval: util.writable(timers.clearInterval),
    clearTimeout: util.writable(timers.clearTimeout),
    console: util.writable(
      new Console((msg, level) => core.print(msg, level > 1)),
    ),
    crypto: util.readOnly(crypto),
    fetch: util.writable(fetch.fetch),
    performance: util.writable(performance.performance),
    setInterval: util.writable(timers.setInterval),
    setTimeout: util.writable(timers.setTimeout),

    GPU: util.nonEnumerable(webgpu.GPU),
    GPUAdapter: util.nonEnumerable(webgpu.GPUAdapter),
    GPUAdapterLimits: util.nonEnumerable(webgpu.GPUAdapterLimits),
    GPUSupportedFeatures: util.nonEnumerable(webgpu.GPUSupportedFeatures),
    GPUDevice: util.nonEnumerable(webgpu.GPUDevice),
    GPUQueue: util.nonEnumerable(webgpu.GPUQueue),
    GPUBuffer: util.nonEnumerable(webgpu.GPUBuffer),
    GPUBufferUsage: util.nonEnumerable(webgpu.GPUBufferUsage),
    GPUMapMode: util.nonEnumerable(webgpu.GPUMapMode),
    GPUTexture: util.nonEnumerable(webgpu.GPUTexture),
    GPUTextureUsage: util.nonEnumerable(webgpu.GPUTextureUsage),
    GPUTextureView: util.nonEnumerable(webgpu.GPUTextureView),
    GPUSampler: util.nonEnumerable(webgpu.GPUSampler),
    GPUBindGroupLayout: util.nonEnumerable(webgpu.GPUBindGroupLayout),
    GPUPipelineLayout: util.nonEnumerable(webgpu.GPUPipelineLayout),
    GPUBindGroup: util.nonEnumerable(webgpu.GPUBindGroup),
    GPUShaderModule: util.nonEnumerable(webgpu.GPUShaderModule),
    GPUShaderStage: util.nonEnumerable(webgpu.GPUShaderStage),
    GPUComputePipeline: util.nonEnumerable(webgpu.GPUComputePipeline),
    GPURenderPipeline: util.nonEnumerable(webgpu.GPURenderPipeline),
    GPUColorWrite: util.nonEnumerable(webgpu.GPUColorWrite),
    GPUCommandEncoder: util.nonEnumerable(webgpu.GPUCommandEncoder),
    GPURenderPassEncoder: util.nonEnumerable(webgpu.GPURenderPassEncoder),
    GPUComputePassEncoder: util.nonEnumerable(webgpu.GPUComputePassEncoder),
    GPUCommandBuffer: util.nonEnumerable(webgpu.GPUCommandBuffer),
    GPURenderBundleEncoder: util.nonEnumerable(webgpu.GPURenderBundleEncoder),
    GPURenderBundle: util.nonEnumerable(webgpu.GPURenderBundle),
    GPUQuerySet: util.nonEnumerable(webgpu.GPUQuerySet),
    GPUOutOfMemoryError: util.nonEnumerable(webgpu.GPUOutOfMemoryError),
    GPUValidationError: util.nonEnumerable(webgpu.GPUValidationError),
  };

  // The console seems to be the only one that should be writable and non-enumerable
  // thus we don't have a unique helper for it. If other properties follow the same
  // structure, it might be worth it to define a helper in `util`
  windowOrWorkerGlobalScope.console.enumerable = false;

  const mainRuntimeGlobalProperties = {
    Location: location.locationConstructorDescriptor,
    location: location.locationDescriptor,
    Window: globalInterfaces.windowConstructorDescriptor,
    window: util.readOnly(globalThis),
    self: util.readOnly(globalThis),
    Navigator: util.nonEnumerable(Navigator),
    navigator: {
      configurable: true,
      enumerable: true,
      get: () => navigator,
    },
    // TODO(bartlomieju): from MDN docs (https://developer.mozilla.org/en-US/docs/Web/API/WorkerGlobalScope)
    // it seems those two properties should be available to workers as well
    onload: util.writable(null),
    onunload: util.writable(null),
    close: util.writable(windowClose),
    closed: util.getterOnly(() => windowIsClosing),
    alert: util.writable(prompt.alert),
    confirm: util.writable(prompt.confirm),
    prompt: util.writable(prompt.prompt),
    localStorage: {
      configurable: true,
      enumerable: true,
      get: webStorage.localStorage,
    },
    sessionStorage: {
      configurable: true,
      enumerable: true,
      get: webStorage.sessionStorage,
    },
    Storage: util.nonEnumerable(webStorage.Storage),
  };

  const workerRuntimeGlobalProperties = {
    WorkerLocation: location.workerLocationConstructorDescriptor,
    location: location.workerLocationDescriptor,
    WorkerGlobalScope: globalInterfaces.workerGlobalScopeConstructorDescriptor,
    DedicatedWorkerGlobalScope:
      globalInterfaces.dedicatedWorkerGlobalScopeConstructorDescriptor,
    WorkerNavigator: util.nonEnumerable(WorkerNavigator),
    navigator: {
      configurable: true,
      enumerable: true,
      get: () => workerNavigator,
    },
    self: util.readOnly(globalThis),
    onmessage: util.writable(onmessage),
    onerror: util.writable(onerror),
    // TODO(bartlomieju): should be readonly?
    close: util.nonEnumerable(workerClose),
    postMessage: util.writable(postMessage),
  };

  let hasBootstrapped = false;

  function bootstrapMainRuntime(runtimeOptions) {
    if (hasBootstrapped) {
      throw new Error("Worker runtime already bootstrapped");
    }
    // Remove bootstrapping data from the global scope
    delete globalThis.__bootstrap;
    delete globalThis.bootstrap;
    util.log("bootstrapMainRuntime");
    hasBootstrapped = true;
    Object.defineProperties(globalThis, windowOrWorkerGlobalScope);
    Object.defineProperties(globalThis, mainRuntimeGlobalProperties);
    Object.setPrototypeOf(globalThis, Window.prototype);
    eventTarget.setEventTargetData(globalThis);

    defineEventHandler(window, "load", null);
    defineEventHandler(window, "unload", null);

    const isUnloadDispatched = Symbol.for("isUnloadDispatched");
    // Stores the flag for checking whether unload is dispatched or not.
    // This prevents the recursive dispatches of unload events.
    // See https://github.com/denoland/deno/issues/9201.
    window[isUnloadDispatched] = false;
    window.addEventListener("unload", () => {
      window[isUnloadDispatched] = true;
    });

    runtimeStart(runtimeOptions);
    const {
      args,
      location: locationHref,
      noColor,
      pid,
      ppid,
      unstableFlag,
    } = runtimeOptions;

    if (locationHref != null) {
      location.setLocationHref(locationHref);
    }

    registerErrors();

    const internalSymbol = Symbol("Deno.internal");

    const finalDenoNs = {
      core,
      internal: internalSymbol,
      [internalSymbol]: internals,
      resources: core.resources,
      close: core.close,
      memoryUsage: core.memoryUsage,
      ...denoNs,
    };
    Object.defineProperties(finalDenoNs, {
      pid: util.readOnly(pid),
      ppid: util.readOnly(ppid),
      noColor: util.readOnly(noColor),
      args: util.readOnly(Object.freeze(args)),
      mainModule: util.getterOnly(opMainModule),
    });

    if (unstableFlag) {
      Object.assign(finalDenoNs, denoNsUnstable);
    }

    // Setup `Deno` global - we're actually overriding already
    // existing global `Deno` with `Deno` namespace from "./deno.ts".
    util.immutableDefine(globalThis, "Deno", finalDenoNs);
    Object.freeze(globalThis.Deno);
    Object.freeze(globalThis.Deno.core);
    Object.freeze(globalThis.Deno.core.sharedQueue);
    signals.setSignals();

    util.log("args", args);
  }

  function bootstrapWorkerRuntime(
    runtimeOptions,
    name,
    useDenoNamespace,
    internalName,
  ) {
    if (hasBootstrapped) {
      throw new Error("Worker runtime already bootstrapped");
    }
    // Remove bootstrapping data from the global scope
    delete globalThis.__bootstrap;
    delete globalThis.bootstrap;
    util.log("bootstrapWorkerRuntime");
    hasBootstrapped = true;
    Object.defineProperties(globalThis, windowOrWorkerGlobalScope);
    Object.defineProperties(globalThis, workerRuntimeGlobalProperties);
    Object.defineProperties(globalThis, { name: util.readOnly(name) });
    Object.setPrototypeOf(globalThis, DedicatedWorkerGlobalScope.prototype);
    eventTarget.setEventTargetData(globalThis);

    runtimeStart(
      runtimeOptions,
      internalName ?? name,
    );
    const { unstableFlag, pid, noColor, args, location: locationHref } =
      runtimeOptions;

    location.setLocationHref(locationHref);
    registerErrors();

    pollForMessages();

    const internalSymbol = Symbol("Deno.internal");

    const finalDenoNs = {
      core,
      internal: internalSymbol,
      [internalSymbol]: internals,
      resources: core.resources,
      close: core.close,
      ...denoNs,
    };
    if (useDenoNamespace) {
      if (unstableFlag) {
        Object.assign(finalDenoNs, denoNsUnstable);
      }
      Object.defineProperties(finalDenoNs, {
        pid: util.readOnly(pid),
        noColor: util.readOnly(noColor),
        args: util.readOnly(Object.freeze(args)),
      });
      // Setup `Deno` global - we're actually overriding already
      // existing global `Deno` with `Deno` namespace from "./deno.ts".
      util.immutableDefine(globalThis, "Deno", finalDenoNs);
      Object.freeze(globalThis.Deno);
      Object.freeze(globalThis.Deno.core);
      Object.freeze(globalThis.Deno.core.sharedQueue);
      signals.setSignals();
    } else {
      delete globalThis.Deno;
      util.assert(globalThis.Deno === undefined);
    }
  }

  Object.defineProperties(globalThis, {
    bootstrap: {
      value: {
        mainRuntime: bootstrapMainRuntime,
        workerRuntime: bootstrapWorkerRuntime,
      },
      configurable: true,
    },
  });
})(this);<|MERGE_RESOLUTION|>--- conflicted
+++ resolved
@@ -283,11 +283,8 @@
     URL: util.nonEnumerable(url.URL),
     URLSearchParams: util.nonEnumerable(url.URLSearchParams),
     WebSocket: util.nonEnumerable(webSocket.WebSocket),
-<<<<<<< HEAD
     WebSocketStream: util.nonEnumerable(webSocket.WebSocketStream),
-=======
     BroadcastChannel: util.nonEnumerable(broadcastChannel.BroadcastChannel),
->>>>>>> cd4194a5
     Worker: util.nonEnumerable(worker.Worker),
     WritableStream: util.nonEnumerable(streams.WritableStream),
     WritableStreamDefaultWriter: util.nonEnumerable(
