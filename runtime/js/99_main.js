--- conflicted
+++ resolved
@@ -41,11 +41,7 @@
   const performance = window.__bootstrap.performance;
   const crypto = window.__bootstrap.crypto;
   const url = window.__bootstrap.url;
-<<<<<<< HEAD
-  const webusb = window.__bootstrap.usb;
-=======
   const urlPattern = window.__bootstrap.urlPattern;
->>>>>>> 4c8ab33d
   const headers = window.__bootstrap.headers;
   const streams = window.__bootstrap.streams;
   const fileReader = window.__bootstrap.fileReader;
@@ -74,13 +70,16 @@
       windowIsClosing = true;
       // Push a macrotask to exit after a promise resolve.
       // This is not perfect, but should be fine for first pass.
-      PromisePrototypeThen(
-        PromiseResolve(),
-        () =>
-          FunctionPrototypeCall(timers.setTimeout, null, () => {
+      PromisePrototypeThen(PromiseResolve(), () =>
+        FunctionPrototypeCall(
+          timers.setTimeout,
+          null,
+          () => {
             // This should be fine, since only Window/MainWorker has .close()
             os.exit(0);
-          }, 0),
+          },
+          0
+        )
       );
     }
   }
@@ -107,7 +106,7 @@
     ) {
       const transfer = webidl.converters["sequence<object>"](
         transferOrOptions,
-        { prefix, context: "Argument 2" },
+        { prefix, context: "Argument 2" }
       );
       options = { transfer };
     } else {
@@ -116,7 +115,7 @@
         {
           prefix,
           context: "Argument 2",
-        },
+        }
       );
     }
     const { transfer } = options;
@@ -131,7 +130,7 @@
     if (!globalDispatchEvent) {
       globalDispatchEvent = FunctionPrototypeBind(
         globalThis.dispatchEvent,
-        globalThis,
+        globalThis
       );
     }
     while (!isClosing) {
@@ -161,10 +160,7 @@
 
         globalDispatchEvent(errorEvent);
         if (!errorEvent.defaultPrevented) {
-          core.opSync(
-            "op_worker_unhandled_error",
-            e.message,
-          );
+          core.opSync("op_worker_unhandled_error", e.message);
         }
       }
     }
@@ -184,7 +180,7 @@
       } catch {
         throw new domException.DOMException(
           "Failed to parse URL.",
-          "SyntaxError",
+          "SyntaxError"
         );
       }
     });
@@ -196,7 +192,7 @@
     const scripts = core.opSync(
       "op_worker_sync_fetch",
       parsedUrls,
-      !loadedMainWorkerScript,
+      !loadedMainWorkerScript
     );
     loadedMainWorkerScript = true;
 
@@ -218,7 +214,7 @@
     version.setVersions(
       runtimeOptions.denoVersion,
       runtimeOptions.v8Version,
-      runtimeOptions.tsVersion,
+      runtimeOptions.tsVersion
     );
     build.setBuildInfo(runtimeOptions.target);
     util.setLogDebug(runtimeOptions.debugFlag, source);
@@ -228,7 +224,7 @@
     let prepareStackTrace;
     if (runtimeOptions.applySourceMaps) {
       prepareStackTrace = core.createPrepareStackTrace(
-        errorStack.opApplySourceMap,
+        errorStack.opApplySourceMap
       );
     } else {
       prepareStackTrace = core.createPrepareStackTrace();
@@ -261,43 +257,43 @@
       "DOMExceptionOperationError",
       function DOMExceptionOperationError(msg) {
         return new domException.DOMException(msg, "OperationError");
-      },
+      }
     );
     core.registerErrorBuilder(
       "DOMExceptionQuotaExceededError",
       function DOMExceptionQuotaExceededError(msg) {
         return new domException.DOMException(msg, "QuotaExceededError");
-      },
+      }
     );
     core.registerErrorBuilder(
       "DOMExceptionNotSupportedError",
       function DOMExceptionNotSupportedError(msg) {
         return new domException.DOMException(msg, "NotSupported");
-      },
+      }
     );
     core.registerErrorBuilder(
       "DOMExceptionNetworkError",
       function DOMExceptionNetworkError(msg) {
         return new domException.DOMException(msg, "NetworkError");
-      },
+      }
     );
     core.registerErrorBuilder(
       "DOMExceptionAbortError",
       function DOMExceptionAbortError(msg) {
         return new domException.DOMException(msg, "AbortError");
-      },
+      }
     );
     core.registerErrorBuilder(
       "DOMExceptionInvalidCharacterError",
       function DOMExceptionInvalidCharacterError(msg) {
         return new domException.DOMException(msg, "InvalidCharacterError");
-      },
+      }
     );
     core.registerErrorBuilder(
       "DOMExceptionDataError",
       function DOMExceptionDataError(msg) {
         return new domException.DOMException(msg, "DataError");
-      },
+      }
     );
   }
 
@@ -324,20 +320,12 @@
         return webgpu.gpu;
       },
     },
-<<<<<<< HEAD
-    usb: {
-=======
     hardwareConcurrency: {
->>>>>>> 4c8ab33d
       configurable: true,
       enumerable: true,
       get() {
         webidl.assertBranded(this, Navigator);
-<<<<<<< HEAD
-        return webusb.usb;
-=======
         return numCpus;
->>>>>>> 4c8ab33d
       },
     },
   });
@@ -363,20 +351,12 @@
         return webgpu.gpu;
       },
     },
-<<<<<<< HEAD
-    usb: {
-=======
     hardwareConcurrency: {
->>>>>>> 4c8ab33d
       configurable: true,
       enumerable: true,
       get() {
         webidl.assertBranded(this, Navigator);
-<<<<<<< HEAD
-        return webusb.usb;
-=======
         return numCpus;
->>>>>>> 4c8ab33d
       },
     },
   });
@@ -385,12 +365,10 @@
   const windowOrWorkerGlobalScope = {
     Blob: util.nonEnumerable(file.Blob),
     ByteLengthQueuingStrategy: util.nonEnumerable(
-      streams.ByteLengthQueuingStrategy,
+      streams.ByteLengthQueuingStrategy
     ),
     CloseEvent: util.nonEnumerable(CloseEvent),
-    CountQueuingStrategy: util.nonEnumerable(
-      streams.CountQueuingStrategy,
-    ),
+    CountQueuingStrategy: util.nonEnumerable(streams.CountQueuingStrategy),
     CryptoKey: util.nonEnumerable(crypto.CryptoKey),
     CustomEvent: util.nonEnumerable(CustomEvent),
     DOMException: util.nonEnumerable(domException.DOMException),
@@ -409,7 +387,7 @@
     ProgressEvent: util.nonEnumerable(ProgressEvent),
     ReadableStream: util.nonEnumerable(streams.ReadableStream),
     ReadableStreamDefaultReader: util.nonEnumerable(
-      streams.ReadableStreamDefaultReader,
+      streams.ReadableStreamDefaultReader
     ),
     Request: util.nonEnumerable(fetch.Request),
     Response: util.nonEnumerable(fetch.Response),
@@ -426,26 +404,26 @@
     Worker: util.nonEnumerable(worker.Worker),
     WritableStream: util.nonEnumerable(streams.WritableStream),
     WritableStreamDefaultWriter: util.nonEnumerable(
-      streams.WritableStreamDefaultWriter,
+      streams.WritableStreamDefaultWriter
     ),
     WritableStreamDefaultController: util.nonEnumerable(
-      streams.WritableStreamDefaultController,
+      streams.WritableStreamDefaultController
     ),
     ReadableByteStreamController: util.nonEnumerable(
-      streams.ReadableByteStreamController,
+      streams.ReadableByteStreamController
     ),
     ReadableStreamDefaultController: util.nonEnumerable(
-      streams.ReadableStreamDefaultController,
+      streams.ReadableStreamDefaultController
     ),
     TransformStreamDefaultController: util.nonEnumerable(
-      streams.TransformStreamDefaultController,
+      streams.TransformStreamDefaultController
     ),
     atob: util.writable(base64.atob),
     btoa: util.writable(base64.btoa),
     clearInterval: util.writable(timers.clearInterval),
     clearTimeout: util.writable(timers.clearTimeout),
     console: util.nonEnumerable(
-      new Console((msg, level) => core.print(msg, level > 1)),
+      new Console((msg, level) => core.print(msg, level > 1))
     ),
     crypto: util.readOnly(crypto.crypto),
     Crypto: util.nonEnumerable(crypto.Crypto),
@@ -642,7 +620,7 @@
     runtimeOptions,
     name,
     useDenoNamespace,
-    internalName,
+    internalName
   ) {
     if (hasBootstrapped) {
       throw new Error("Worker runtime already bootstrapped");
@@ -666,7 +644,7 @@
       ObjectDefineProperty(
         globalThis,
         "importScripts",
-        util.writable(importScripts),
+        util.writable(importScripts)
       );
     }
     ObjectSetPrototypeOf(globalThis, DedicatedWorkerGlobalScope.prototype);
@@ -679,10 +657,7 @@
     defineEventHandler(self, "message", null);
     defineEventHandler(self, "error", null, true);
 
-    runtimeStart(
-      runtimeOptions,
-      internalName ?? name,
-    );
+    runtimeStart(runtimeOptions, internalName ?? name);
     const {
       unstableFlag,
       pid,
