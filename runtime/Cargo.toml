# Copyright 2018-2021 the Deno authors. All rights reserved. MIT license.

[package]
name = "deno_runtime"
version = "0.19.0"
license = "MIT"
authors = ["the Deno authors"]
edition = "2018"
description = "Provides the deno runtime library"
repository = "https://github.com/denoland/deno"

[lib]
name = "deno_runtime"
path = "lib.rs"

[[example]]
name = "hello_runtime"
path = "examples/hello_runtime.rs"

[build-dependencies]
<<<<<<< HEAD
deno_broadcast_channel = { version = "0.2.0", path = "../extensions/broadcast_channel" }
deno_console = { version = "0.8.0", path = "../extensions/console" }
deno_core = { version = "0.89.0", path = "../core" }
deno_crypto = { version = "0.22.0", path = "../extensions/crypto" }
deno_fetch = { version = "0.30.0", path = "../extensions/fetch" }
deno_timers = { version = "0.6.0", path = "../extensions/timers" }
deno_url = { version = "0.8.0", path = "../extensions/url" }
deno_web = { version = "0.39.0", path = "../extensions/web" }
deno_webgpu = { version = "0.9.0", path = "../extensions/webgpu" }
deno_webidl = { version = "0.8.0", path = "../extensions/webidl" }
deno_websocket = { version = "0.13.0", path = "../extensions/websocket" }
deno_webstorage = { version = "0.3.0", path = "../extensions/webstorage" }
deno_webusb = { version = "0.1.0", path = "../extensions/webusb" }
=======
deno_broadcast_channel = { version = "0.5.0", path = "../extensions/broadcast_channel" }
deno_console = { version = "0.11.0", path = "../extensions/console" }
deno_core = { version = "0.93.0", path = "../core" }
deno_crypto = { version = "0.25.0", path = "../extensions/crypto" }
deno_fetch = { version = "0.33.0", path = "../extensions/fetch" }
deno_http = { version = "0.2.0", path = "../extensions/http" }
deno_net = { version = "0.2.0", path = "../extensions/net" }
deno_timers = { version = "0.9.0", path = "../extensions/timers" }
deno_url = { version = "0.11.0", path = "../extensions/url" }
deno_web = { version = "0.42.0", path = "../extensions/web" }
deno_webgpu = { version = "0.12.0", path = "../extensions/webgpu" }
deno_webidl = { version = "0.11.0", path = "../extensions/webidl" }
deno_websocket = { version = "0.16.0", path = "../extensions/websocket" }
deno_webstorage = { version = "0.6.0", path = "../extensions/webstorage" }
>>>>>>> 2e57476f

[target.'cfg(windows)'.build-dependencies]
winres = "0.1.11"
winapi = "0.3.9"

[dependencies]
<<<<<<< HEAD
deno_broadcast_channel = { version = "0.2.0", path = "../extensions/broadcast_channel" }
deno_console = { version = "0.8.0", path = "../extensions/console" }
deno_core = { version = "0.89.0", path = "../core" }
deno_crypto = { version = "0.22.0", path = "../extensions/crypto" }
deno_fetch = { version = "0.30.0", path = "../extensions/fetch" }
deno_timers = { version = "0.6.0", path = "../extensions/timers" }
deno_url = { version = "0.8.0", path = "../extensions/url" }
deno_web = { version = "0.39.0", path = "../extensions/web" }
deno_webgpu = { version = "0.9.0", path = "../extensions/webgpu" }
deno_webidl = { version = "0.8.0", path = "../extensions/webidl" }
deno_websocket = { version = "0.13.0", path = "../extensions/websocket" }
deno_webstorage = { version = "0.3.0", path = "../extensions/webstorage" }
deno_webusb = { version = "0.1.0", path = "../extensions/webusb" }
=======
deno_broadcast_channel = { version = "0.5.0", path = "../extensions/broadcast_channel" }
deno_console = { version = "0.11.0", path = "../extensions/console" }
deno_core = { version = "0.93.0", path = "../core" }
deno_crypto = { version = "0.25.0", path = "../extensions/crypto" }
deno_fetch = { version = "0.33.0", path = "../extensions/fetch" }
deno_http = { version = "0.2.0", path = "../extensions/http" }
deno_net = { version = "0.2.0", path = "../extensions/net" }
deno_timers = { version = "0.9.0", path = "../extensions/timers" }
deno_url = { version = "0.11.0", path = "../extensions/url" }
deno_web = { version = "0.42.0", path = "../extensions/web" }
deno_webgpu = { version = "0.12.0", path = "../extensions/webgpu" }
deno_webidl = { version = "0.11.0", path = "../extensions/webidl" }
deno_websocket = { version = "0.16.0", path = "../extensions/websocket" }
deno_webstorage = { version = "0.6.0", path = "../extensions/webstorage" }
>>>>>>> 2e57476f

atty = "0.2.14"
dlopen = "0.1.8"
encoding_rs = "0.8.28"
filetime = "0.2.14"
http = "0.2.4"
hyper = { version = "0.14.10", features = ["server", "stream", "http1", "http2", "runtime"] }
# TODO(lucacasonato): unlock when https://github.com/tkaitchuck/aHash/issues/95 is resolved
indexmap = "=1.6.2"
lazy_static = "1.4.0"
libc = "0.2.98"
log = "0.4.14"
notify = "5.0.0-pre.10"
percent-encoding = "2.1.0"
regex = "1.4.3"
ring = "0.16.20"
serde = { version = "1.0.126", features = ["derive"] }
sys-info = "0.9.0"
termcolor = "1.1.2"
tokio = { version = "1.8.1", features = ["full"] }
uuid = { version = "0.8.2", features = ["v4"] }

[target.'cfg(windows)'.dependencies]
fwdansi = "1.1.0"
winapi = { version = "0.3.9", features = ["knownfolders", "mswsock", "objbase", "shlobj", "tlhelp32", "winbase", "winerror", "winsock2"] }

[target.'cfg(unix)'.dependencies]
nix = "0.20.0"

[dev-dependencies]
# Used in benchmark
test_util = { path = "../test_util" }<|MERGE_RESOLUTION|>--- conflicted
+++ resolved
@@ -18,21 +18,6 @@
 path = "examples/hello_runtime.rs"
 
 [build-dependencies]
-<<<<<<< HEAD
-deno_broadcast_channel = { version = "0.2.0", path = "../extensions/broadcast_channel" }
-deno_console = { version = "0.8.0", path = "../extensions/console" }
-deno_core = { version = "0.89.0", path = "../core" }
-deno_crypto = { version = "0.22.0", path = "../extensions/crypto" }
-deno_fetch = { version = "0.30.0", path = "../extensions/fetch" }
-deno_timers = { version = "0.6.0", path = "../extensions/timers" }
-deno_url = { version = "0.8.0", path = "../extensions/url" }
-deno_web = { version = "0.39.0", path = "../extensions/web" }
-deno_webgpu = { version = "0.9.0", path = "../extensions/webgpu" }
-deno_webidl = { version = "0.8.0", path = "../extensions/webidl" }
-deno_websocket = { version = "0.13.0", path = "../extensions/websocket" }
-deno_webstorage = { version = "0.3.0", path = "../extensions/webstorage" }
-deno_webusb = { version = "0.1.0", path = "../extensions/webusb" }
-=======
 deno_broadcast_channel = { version = "0.5.0", path = "../extensions/broadcast_channel" }
 deno_console = { version = "0.11.0", path = "../extensions/console" }
 deno_core = { version = "0.93.0", path = "../core" }
@@ -47,28 +32,13 @@
 deno_webidl = { version = "0.11.0", path = "../extensions/webidl" }
 deno_websocket = { version = "0.16.0", path = "../extensions/websocket" }
 deno_webstorage = { version = "0.6.0", path = "../extensions/webstorage" }
->>>>>>> 2e57476f
+deno_webusb = { version = "0.1.0", path = "../extensions/webusb" }
 
 [target.'cfg(windows)'.build-dependencies]
 winres = "0.1.11"
 winapi = "0.3.9"
 
 [dependencies]
-<<<<<<< HEAD
-deno_broadcast_channel = { version = "0.2.0", path = "../extensions/broadcast_channel" }
-deno_console = { version = "0.8.0", path = "../extensions/console" }
-deno_core = { version = "0.89.0", path = "../core" }
-deno_crypto = { version = "0.22.0", path = "../extensions/crypto" }
-deno_fetch = { version = "0.30.0", path = "../extensions/fetch" }
-deno_timers = { version = "0.6.0", path = "../extensions/timers" }
-deno_url = { version = "0.8.0", path = "../extensions/url" }
-deno_web = { version = "0.39.0", path = "../extensions/web" }
-deno_webgpu = { version = "0.9.0", path = "../extensions/webgpu" }
-deno_webidl = { version = "0.8.0", path = "../extensions/webidl" }
-deno_websocket = { version = "0.13.0", path = "../extensions/websocket" }
-deno_webstorage = { version = "0.3.0", path = "../extensions/webstorage" }
-deno_webusb = { version = "0.1.0", path = "../extensions/webusb" }
-=======
 deno_broadcast_channel = { version = "0.5.0", path = "../extensions/broadcast_channel" }
 deno_console = { version = "0.11.0", path = "../extensions/console" }
 deno_core = { version = "0.93.0", path = "../core" }
@@ -83,7 +53,7 @@
 deno_webidl = { version = "0.11.0", path = "../extensions/webidl" }
 deno_websocket = { version = "0.16.0", path = "../extensions/websocket" }
 deno_webstorage = { version = "0.6.0", path = "../extensions/webstorage" }
->>>>>>> 2e57476f
+deno_webusb = { version = "0.1.0", path = "../extensions/webusb" }
 
 atty = "0.2.14"
 dlopen = "0.1.8"
