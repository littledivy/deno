--- conflicted
+++ resolved
@@ -443,12 +443,8 @@
       ops::signal::init(),
       ops::tty::init(),
       deno_http::init(),
-<<<<<<< HEAD
-      deno_flash::init::<Permissions>(unstable),
-      deno_flash2::init::<Permissions>(unstable),
-=======
       deno_flash::init::<PermissionsContainer>(unstable),
->>>>>>> bf237c62
+      deno_flash2::init::<PermissionsContainer>(unstable),
       ops::http::init(),
       // Permissions ext (worker specific state)
       perm_ext,
