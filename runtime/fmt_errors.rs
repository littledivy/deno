--- conflicted
+++ resolved
@@ -97,12 +97,8 @@
       }
       LineNumber | ColumnNumber => colors::yellow(s).to_string().into(),
       FunctionName | PromiseAll => colors::italic_bold(s).to_string().into(),
-<<<<<<< HEAD
-      WorkingDirPath => colors::gray(s).to_string().into(),
-=======
       WorkingDirPath => colors::dimmed_gray(s).to_string().into(),
       PlainText => s.into(),
->>>>>>> ffe207a8
     }
   }
 }
