--- conflicted
+++ resolved
@@ -54,14 +54,9 @@
 repository = "https://github.com/denoland/deno"
 
 [workspace.dependencies]
-<<<<<<< HEAD
-deno_ast = { version = "=0.47.0", features = ["transpiling"] }
-# deno_core = { version = "0.348.0" }
+deno_ast = { version = "=0.48.0", features = ["transpiling"] }
+# deno_core = { version = "0.349.0" }
 deno_core = { path = "../deno_core/core" }
-=======
-deno_ast = { version = "=0.48.0", features = ["transpiling"] }
-deno_core = { version = "0.349.0" }
->>>>>>> 8ec14ae1
 
 deno_cache_dir = "=0.22.0"
 deno_config = { version = "=0.55.0", features = ["workspace"] }
