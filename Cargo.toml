--- conflicted
+++ resolved
@@ -43,14 +43,8 @@
 repository = "https://github.com/denoland/deno"
 
 [workspace.dependencies]
-<<<<<<< HEAD
-# v8 = { version = "0.65.0", default-features = false }
-v8 = { path = "../rusty_v8", default-features = false }
-deno_ast = { version = "0.24.0", features = ["transpiling"] }
-=======
 v8 = { version = "0.67.0", default-features = false }
 deno_ast = { version = "0.25.0", features = ["transpiling"] }
->>>>>>> 5a81ef56
 
 deno_core = { version = "0.177.0", path = "./core" }
 deno_ops = { version = "0.55.0", path = "./ops" }
