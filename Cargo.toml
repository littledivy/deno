--- conflicted
+++ resolved
@@ -60,13 +60,8 @@
 deno_cache_dir = "=0.22.1"
 deno_config = { version = "=0.55.0", features = ["workspace"] }
 deno_doc = "=0.177.0"
-<<<<<<< HEAD
 deno_error = "=0.6.1"
-deno_graph = { version = "=0.94.0", default-features = false }
-=======
-deno_error = "=0.6.0"
 deno_graph = { version = "=0.94.2", default-features = false }
->>>>>>> 2831e5c5
 deno_lint = "=0.76.0"
 deno_lockfile = "=0.29.0"
 deno_media_type = { version = "=0.2.8", features = ["module_specifier"] }
