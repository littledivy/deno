// Copyright 2018-2023 the Deno authors. All rights reserved. MIT license.
use crate::stream::WebSocketStream;
use bytes::Bytes;
use deno_core::error::invalid_hostname;
use deno_core::error::type_error;
use deno_core::error::AnyError;
use deno_core::op;
use deno_core::url;
use deno_core::AsyncMutFuture;
use deno_core::AsyncRefCell;
use deno_core::ByteString;
use deno_core::CancelFuture;
use deno_core::CancelHandle;
use deno_core::JsBuffer;
use deno_core::OpState;
use deno_core::RcRef;
use deno_core::Resource;
use deno_core::ResourceId;
use deno_core::ToJsBuffer;
use deno_net::raw::NetworkStream;
use deno_tls::create_client_config;
use deno_tls::RootCertStoreProvider;
use http::header::CONNECTION;
use http::header::UPGRADE;
use http::HeaderName;
use http::HeaderValue;
use http::Method;
use http::Request;
use http::Uri;
use hyper::Body;
use once_cell::sync::Lazy;
use serde::Serialize;
use std::borrow::Cow;
use std::cell::Cell;
use std::cell::RefCell;
use std::convert::TryFrom;
use std::fmt;
use std::future::Future;
use std::path::PathBuf;
use std::rc::Rc;
use std::sync::Arc;
use tokio::io::AsyncRead;
use tokio::io::AsyncWrite;
use tokio::net::TcpStream;
use tokio_rustls::rustls::RootCertStore;
use tokio_rustls::rustls::ServerName;
use tokio_rustls::TlsConnector;

use fastwebsockets::CloseCode;
use fastwebsockets::FragmentCollector;
use fastwebsockets::Frame;
use fastwebsockets::OpCode;
use fastwebsockets::Role;
use fastwebsockets::WebSocket;
mod stream;

static USE_WRITEV: Lazy<bool> = Lazy::new(|| {
  let enable = std::env::var("DENO_USE_WRITEV").ok();

  if let Some(val) = enable {
    return !val.is_empty();
  }

  false
});

#[derive(Clone)]
pub struct WsRootStoreProvider(Option<Arc<dyn RootCertStoreProvider>>);

impl WsRootStoreProvider {
  pub fn get_or_try_init(&self) -> Result<Option<RootCertStore>, AnyError> {
    Ok(match &self.0 {
      Some(provider) => Some(provider.get_or_try_init()?.clone()),
      None => None,
    })
  }
}

#[derive(Clone)]
pub struct WsUserAgent(pub String);

pub trait WebSocketPermissions {
  fn check_net_url(
    &mut self,
    _url: &url::Url,
    _api_name: &str,
  ) -> Result<(), AnyError>;
}

/// `UnsafelyIgnoreCertificateErrors` is a wrapper struct so it can be placed inside `GothamState`;
/// using type alias for a `Option<Vec<String>>` could work, but there's a high chance
/// that there might be another type alias pointing to a `Option<Vec<String>>`, which
/// would override previously used alias.
pub struct UnsafelyIgnoreCertificateErrors(Option<Vec<String>>);

pub struct WsCancelResource(Rc<CancelHandle>);

impl Resource for WsCancelResource {
  fn name(&self) -> Cow<str> {
    "webSocketCancel".into()
  }

  fn close(self: Rc<Self>) {
    self.0.cancel()
  }
}

// This op is needed because creating a WS instance in JavaScript is a sync
// operation and should throw error when permissions are not fulfilled,
// but actual op that connects WS is async.
#[op]
pub fn op_ws_check_permission_and_cancel_handle<WP>(
  state: &mut OpState,
  api_name: String,
  url: String,
  cancel_handle: bool,
) -> Result<Option<ResourceId>, AnyError>
where
  WP: WebSocketPermissions + 'static,
{
  state
    .borrow_mut::<WP>()
    .check_net_url(&url::Url::parse(&url)?, &api_name)?;

  if cancel_handle {
    let rid = state
      .resource_table
      .add(WsCancelResource(CancelHandle::new_rc()));
    Ok(Some(rid))
  } else {
    Ok(None)
  }
}

#[derive(Serialize)]
#[serde(rename_all = "camelCase")]
pub struct CreateResponse {
  rid: ResourceId,
  protocol: String,
  extensions: String,
}

async fn handshake<S: AsyncRead + AsyncWrite + Send + Unpin + 'static>(
  cancel_resource: Option<Rc<CancelHandle>>,
  request: Request<Body>,
  socket: S,
) -> Result<(WebSocket<WebSocketStream>, http::Response<Body>), AnyError> {
  let client =
    fastwebsockets::handshake::client(&LocalExecutor, request, socket);

  let (upgraded, response) = if let Some(cancel_resource) = cancel_resource {
    client.or_cancel(cancel_resource).await?
  } else {
    client.await
  }
  .map_err(|err| {
    DomExceptionNetworkError::new(&format!(
      "failed to connect to WebSocket: {err}"
    ))
  })?;

  let upgraded = upgraded.into_inner();
  let stream =
    WebSocketStream::new(stream::WsStreamKind::Upgraded(upgraded), None);
  let stream = WebSocket::after_handshake(stream, Role::Client);

  Ok((stream, response))
}

#[op]
pub async fn op_ws_create<WP>(
  state: Rc<RefCell<OpState>>,
  api_name: String,
  url: String,
  protocols: String,
  cancel_handle: Option<ResourceId>,
  headers: Option<Vec<(ByteString, ByteString)>>,
) -> Result<CreateResponse, AnyError>
where
  WP: WebSocketPermissions + 'static,
{
  {
    let mut s = state.borrow_mut();
    s.borrow_mut::<WP>()
      .check_net_url(&url::Url::parse(&url)?, &api_name)
      .expect(
        "Permission check should have been done in op_ws_check_permission",
      );
  }

  let cancel_resource = if let Some(cancel_rid) = cancel_handle {
    let r = state
      .borrow_mut()
      .resource_table
      .get::<WsCancelResource>(cancel_rid)?;
    Some(r.0.clone())
  } else {
    None
  };

  let unsafely_ignore_certificate_errors = state
    .borrow()
    .try_borrow::<UnsafelyIgnoreCertificateErrors>()
    .and_then(|it| it.0.clone());
  let root_cert_store = state
    .borrow()
    .borrow::<WsRootStoreProvider>()
    .get_or_try_init()?;
  let user_agent = state.borrow().borrow::<WsUserAgent>().0.clone();
  let uri: Uri = url.parse()?;
  let mut request = Request::builder().method(Method::GET).uri(
    uri
      .path_and_query()
      .ok_or(type_error("Missing path in url".to_string()))?
      .as_str(),
  );

  let authority = uri.authority().unwrap().as_str();
  let host = authority
    .find('@')
    .map(|idx| authority.split_at(idx + 1).1)
    .unwrap_or_else(|| authority);
  request = request
    .header("User-Agent", user_agent)
    .header("Host", host)
    .header(UPGRADE, "websocket")
    .header(CONNECTION, "Upgrade")
    .header(
      "Sec-WebSocket-Key",
      fastwebsockets::handshake::generate_key(),
    )
    .header("Sec-WebSocket-Version", "13");

  if !protocols.is_empty() {
    request = request.header("Sec-WebSocket-Protocol", protocols);
  }

  if let Some(headers) = headers {
    for (key, value) in headers {
      let name = HeaderName::from_bytes(&key)
        .map_err(|err| type_error(err.to_string()))?;
      let v = HeaderValue::from_bytes(&value)
        .map_err(|err| type_error(err.to_string()))?;

      let is_disallowed_header = matches!(
        name,
        http::header::HOST
          | http::header::SEC_WEBSOCKET_ACCEPT
          | http::header::SEC_WEBSOCKET_EXTENSIONS
          | http::header::SEC_WEBSOCKET_KEY
          | http::header::SEC_WEBSOCKET_PROTOCOL
          | http::header::SEC_WEBSOCKET_VERSION
          | http::header::UPGRADE
          | http::header::CONNECTION
      );
      if !is_disallowed_header {
        request = request.header(name, v);
      }
    }
  }

  let request = request.body(Body::empty())?;
  let domain = &uri.host().unwrap().to_string();
  let port = &uri.port_u16().unwrap_or(match uri.scheme_str() {
    Some("wss") => 443,
    Some("ws") => 80,
    _ => unreachable!(),
  });
  let addr = format!("{domain}:{port}");
  let tcp_socket = TcpStream::connect(addr).await?;

  let (stream, response) = match uri.scheme_str() {
    Some("ws") => handshake(cancel_resource, request, tcp_socket).await?,
    Some("wss") => {
      let tls_config = create_client_config(
        root_cert_store,
        vec![],
        unsafely_ignore_certificate_errors,
        None,
      )?;
      let tls_connector = TlsConnector::from(Arc::new(tls_config));
      let dnsname = ServerName::try_from(domain.as_str())
        .map_err(|_| invalid_hostname(domain))?;
      let tls_socket = tls_connector.connect(dnsname, tcp_socket).await?;
      handshake(cancel_resource, request, tls_socket).await?
    }
    _ => unreachable!(),
  };

  if let Some(cancel_rid) = cancel_handle {
    state.borrow_mut().resource_table.close(cancel_rid).ok();
  }

  let mut state = state.borrow_mut();
  let rid = state.resource_table.add(ServerWebSocket::new(stream));

  let protocol = match response.headers().get("Sec-WebSocket-Protocol") {
    Some(header) => header.to_str().unwrap(),
    None => "",
  };
  let extensions = response
    .headers()
    .get_all("Sec-WebSocket-Extensions")
    .iter()
    .map(|header| header.to_str().unwrap())
    .collect::<String>();
  Ok(CreateResponse {
    rid,
    protocol: protocol.to_string(),
    extensions,
  })
}

#[repr(u16)]
pub enum MessageKind {
  Text = 0,
  Binary = 1,
  Pong = 2,
  Error = 3,
  ClosedDefault = 1005,
}

/// To avoid locks, we keep as much as we can inside of [`Cell`]s.
pub struct ServerWebSocket {
  buffered: Cell<usize>,
  error: Cell<Option<String>>,
  errored: Cell<bool>,
  closed: Cell<bool>,
  buffer: Cell<Option<Vec<u8>>>,
  string: Cell<Option<String>>,
  ws: AsyncRefCell<FragmentCollector<WebSocketStream>>,
  tx_lock: AsyncRefCell<()>,
}

impl ServerWebSocket {
  fn new(ws: WebSocket<WebSocketStream>) -> Self {
    Self {
      buffered: Cell::new(0),
      error: Cell::new(None),
      errored: Cell::new(false),
      closed: Cell::new(false),
      buffer: Cell::new(None),
      string: Cell::new(None),
      ws: AsyncRefCell::new(FragmentCollector::new(ws)),
      tx_lock: AsyncRefCell::new(()),
    }
  }

  fn set_error(&self, error: Option<String>) {
    if let Some(error) = error {
      self.error.set(Some(error));
      self.errored.set(true);
    } else {
      self.error.set(None);
      self.errored.set(false);
    }
  }

  /// Reserve a lock, but don't wait on it. This gets us our place in line.
  pub fn reserve_lock(self: &Rc<Self>) -> AsyncMutFuture<()> {
    RcRef::map(self, |r| &r.tx_lock).borrow_mut()
  }

  #[inline]
  pub async fn write_frame(
    self: &Rc<Self>,
    lock: AsyncMutFuture<()>,
    frame: Frame,
  ) -> Result<(), AnyError> {
    lock.await;

    // SAFETY: fastwebsockets only needs a mutable reference to the WebSocket
    // to populate the write buffer. We encounter an await point when writing
    // to the socket after the frame has already been written to the buffer.
    let ws = unsafe { &mut *self.ws.as_ptr() };
    ws.write_frame(frame)
      .await
      .map_err(|err| type_error(err.to_string()))?;
    Ok(())
  }
}

impl Resource for ServerWebSocket {
  fn name(&self) -> Cow<str> {
    "serverWebSocket".into()
  }
}

pub fn ws_create_server_stream(
  state: &mut OpState,
  transport: NetworkStream,
  read_buf: Bytes,
) -> Result<ResourceId, AnyError> {
  let mut ws = WebSocket::after_handshake(
    WebSocketStream::new(
      stream::WsStreamKind::Network(transport),
      Some(read_buf),
    ),
    Role::Server,
  );
  ws.set_writev(*USE_WRITEV);
  ws.set_auto_close(true);
  ws.set_auto_pong(true);

  let rid = state.resource_table.add(ServerWebSocket::new(ws));
  Ok(rid)
}

#[op(fast)]
<<<<<<< HEAD
pub fn op_ws_send_binary(state: &mut OpState, rid: ResourceId, data: &[u8]) {
=======
pub fn op_ws_send_binary(state: &mut OpState, rid: ResourceId, data: JsBuffer) {
>>>>>>> 57fae55d
  let resource = state.resource_table.get::<ServerWebSocket>(rid).unwrap();
  let data = data.to_vec();
  let len = data.len();
  resource.buffered.set(resource.buffered.get() + len);
  let lock = resource.reserve_lock();
  deno_core::task::spawn(async move {
    if let Err(err) = resource
      .write_frame(lock, Frame::new(true, OpCode::Binary, None, data))
      .await
    {
      resource.set_error(Some(err.to_string()));
    } else {
      resource.buffered.set(resource.buffered.get() - len);
    }
  });
}

#[op(fast)]
pub fn op_ws_send_text(state: &mut OpState, rid: ResourceId, data: String) {
  let resource = state.resource_table.get::<ServerWebSocket>(rid).unwrap();
  let len = data.len();
  resource.buffered.set(resource.buffered.get() + len);
  let lock = resource.reserve_lock();
  deno_core::task::spawn(async move {
    if let Err(err) = resource
      .write_frame(
        lock,
        Frame::new(true, OpCode::Text, None, data.into_bytes()),
      )
      .await
    {
      resource.set_error(Some(err.to_string()));
    } else {
      resource.buffered.set(resource.buffered.get() - len);
    }
  });
}

/// Async version of send. Does not update buffered amount as we rely on the socket itself for backpressure.
#[op(fast)]
pub async fn op_ws_send_binary_async(
  state: Rc<RefCell<OpState>>,
  rid: ResourceId,
  data: JsBuffer,
) -> Result<(), AnyError> {
  let resource = state
    .borrow_mut()
    .resource_table
    .get::<ServerWebSocket>(rid)?;
  let data = data.to_vec();
  let lock = resource.reserve_lock();
  resource
    .write_frame(lock, Frame::new(true, OpCode::Binary, None, data))
    .await
}

/// Async version of send. Does not update buffered amount as we rely on the socket itself for backpressure.
#[op(fast)]
pub async fn op_ws_send_text_async(
  state: Rc<RefCell<OpState>>,
  rid: ResourceId,
  data: String,
) -> Result<(), AnyError> {
  let resource = state
    .borrow_mut()
    .resource_table
    .get::<ServerWebSocket>(rid)?;
  let lock = resource.reserve_lock();
  resource
    .write_frame(
      lock,
      Frame::new(true, OpCode::Text, None, data.into_bytes()),
    )
    .await
}

#[op(fast)]
pub fn op_ws_get_buffered_amount(state: &mut OpState, rid: ResourceId) -> u32 {
  state
    .resource_table
    .get::<ServerWebSocket>(rid)
    .unwrap()
    .buffered
    .get() as u32
}

#[op]
pub async fn op_ws_send_pong(
  state: Rc<RefCell<OpState>>,
  rid: ResourceId,
) -> Result<(), AnyError> {
  let resource = state
    .borrow_mut()
    .resource_table
    .get::<ServerWebSocket>(rid)?;
  let lock = resource.reserve_lock();
  resource.write_frame(lock, Frame::pong(vec![])).await
}

#[op]
pub async fn op_ws_send_ping(
  state: Rc<RefCell<OpState>>,
  rid: ResourceId,
) -> Result<(), AnyError> {
  let resource = state
    .borrow_mut()
    .resource_table
    .get::<ServerWebSocket>(rid)?;
  let lock = resource.reserve_lock();
  resource
    .write_frame(lock, Frame::new(true, OpCode::Ping, None, vec![]))
    .await
}

#[op(deferred)]
pub async fn op_ws_close(
  state: Rc<RefCell<OpState>>,
  rid: ResourceId,
  code: Option<u16>,
  reason: Option<String>,
) -> Result<(), AnyError> {
  let resource = state
    .borrow_mut()
    .resource_table
    .get::<ServerWebSocket>(rid)?;
  let frame = reason
    .map(|reason| Frame::close(code.unwrap_or(1005), reason.as_bytes()))
    .unwrap_or_else(|| Frame::close_raw(vec![]));

  resource.closed.set(true);
  let lock = resource.reserve_lock();
  resource.write_frame(lock, frame).await?;
  Ok(())
}

#[op]
pub fn op_ws_get_buffer(state: &mut OpState, rid: ResourceId) -> ToJsBuffer {
  let resource = state.resource_table.get::<ServerWebSocket>(rid).unwrap();
  resource.buffer.take().unwrap().into()
}

#[op]
pub fn op_ws_get_buffer_as_string(
  state: &mut OpState,
  rid: ResourceId,
) -> String {
  let resource = state.resource_table.get::<ServerWebSocket>(rid).unwrap();
  resource.string.take().unwrap()
}

#[op]
pub fn op_ws_get_error(state: &mut OpState, rid: ResourceId) -> String {
  let Ok(resource) = state.resource_table.get::<ServerWebSocket>(rid) else {
    return "Bad resource".into();
  };
  resource.errored.set(false);
  resource.error.take().unwrap_or_default()
}

#[op(fast)]
pub async fn op_ws_next_event(
  state: Rc<RefCell<OpState>>,
  rid: ResourceId,
) -> u16 {
  let Ok(resource) = state
    .borrow_mut()
    .resource_table
    .get::<ServerWebSocket>(rid) else {
    // op_ws_get_error will correctly handle a bad resource
    return MessageKind::Error as u16;
  };

  // If there's a pending error, this always returns error
  if resource.errored.get() {
    return MessageKind::Error as u16;
  }

  let mut ws = RcRef::map(&resource, |r| &r.ws).borrow_mut().await;
  loop {
    let val = match ws.read_frame().await {
      Ok(val) => val,
      Err(err) => {
        // No message was received, socket closed while we waited.
        // Report closed status to JavaScript.
        if resource.closed.get() {
          return MessageKind::ClosedDefault as u16;
        }

        resource.set_error(Some(err.to_string()));
        return MessageKind::Error as u16;
      }
    };

    break match val.opcode {
      OpCode::Text => match String::from_utf8(val.payload) {
        Ok(s) => {
          resource.string.set(Some(s));
          MessageKind::Text as u16
        }
        Err(_) => {
          resource.set_error(Some("Invalid string data".into()));
          MessageKind::Error as u16
        }
      },
      OpCode::Binary => {
        resource.buffer.set(Some(val.payload));
        MessageKind::Binary as u16
      }
      OpCode::Close => {
        // Close reason is returned through error
        if val.payload.len() < 2 {
          resource.set_error(None);
          MessageKind::ClosedDefault as u16
        } else {
          let close_code = CloseCode::from(u16::from_be_bytes([
            val.payload[0],
            val.payload[1],
          ]));
          let reason = String::from_utf8(val.payload[2..].to_vec()).ok();
          resource.set_error(reason);
          close_code.into()
        }
      }
      OpCode::Pong => MessageKind::Pong as u16,
      OpCode::Continuation | OpCode::Ping => {
        continue;
      }
    };
  }
}

deno_core::extension!(deno_websocket,
  deps = [ deno_url, deno_webidl ],
  parameters = [P: WebSocketPermissions],
  ops = [
    op_ws_check_permission_and_cancel_handle<P>,
    op_ws_create<P>,
    op_ws_close,
    op_ws_next_event,
    op_ws_get_buffer,
    op_ws_get_buffer_as_string,
    op_ws_get_error,
    op_ws_send_binary,
    op_ws_send_text,
    op_ws_send_binary_async,
    op_ws_send_text_async,
    op_ws_send_ping,
    op_ws_send_pong,
    op_ws_get_buffered_amount,
  ],
  esm = [ "01_websocket.js", "02_websocketstream.js" ],
  options = {
    user_agent: String,
    root_cert_store_provider: Option<Arc<dyn RootCertStoreProvider>>,
    unsafely_ignore_certificate_errors: Option<Vec<String>>
  },
  state = |state, options| {
    state.put::<WsUserAgent>(WsUserAgent(options.user_agent));
    state.put(UnsafelyIgnoreCertificateErrors(
      options.unsafely_ignore_certificate_errors,
    ));
    state.put::<WsRootStoreProvider>(WsRootStoreProvider(options.root_cert_store_provider));
  },
);

pub fn get_declaration() -> PathBuf {
  PathBuf::from(env!("CARGO_MANIFEST_DIR")).join("lib.deno_websocket.d.ts")
}

#[derive(Debug)]
pub struct DomExceptionNetworkError {
  pub msg: String,
}

impl DomExceptionNetworkError {
  pub fn new(msg: &str) -> Self {
    DomExceptionNetworkError {
      msg: msg.to_string(),
    }
  }
}

impl fmt::Display for DomExceptionNetworkError {
  fn fmt(&self, f: &mut fmt::Formatter) -> fmt::Result {
    f.pad(&self.msg)
  }
}

impl std::error::Error for DomExceptionNetworkError {}

pub fn get_network_error_class_name(e: &AnyError) -> Option<&'static str> {
  e.downcast_ref::<DomExceptionNetworkError>()
    .map(|_| "DOMExceptionNetworkError")
}

// Needed so hyper can use non Send futures
#[derive(Clone)]
struct LocalExecutor;

impl<Fut> hyper::rt::Executor<Fut> for LocalExecutor
where
  Fut: Future + 'static,
  Fut::Output: 'static,
{
  fn execute(&self, fut: Fut) {
    deno_core::task::spawn(fut);
  }
}<|MERGE_RESOLUTION|>--- conflicted
+++ resolved
@@ -407,11 +407,7 @@
 }
 
 #[op(fast)]
-<<<<<<< HEAD
 pub fn op_ws_send_binary(state: &mut OpState, rid: ResourceId, data: &[u8]) {
-=======
-pub fn op_ws_send_binary(state: &mut OpState, rid: ResourceId, data: JsBuffer) {
->>>>>>> 57fae55d
   let resource = state.resource_table.get::<ServerWebSocket>(rid).unwrap();
   let data = data.to_vec();
   let len = data.len();
