// Copyright 2018-2023 the Deno authors. All rights reserved. MIT license.

/// <reference path="../../core/internal.d.ts" />

const core = globalThis.Deno.core;
const { opAsync, opAsync2, ops } = core;
// deno-lint-ignore camelcase
const op_ws_check_permission_and_cancel_handle =
  core.ops.op_ws_check_permission_and_cancel_handle;
const op_ws_next_event = core.ops.op_ws_next_event;
import { URL } from "ext:deno_url/00_url.js";
import * as webidl from "ext:deno_webidl/00_webidl.js";
import { HTTP_TOKEN_CODE_POINT_RE } from "ext:deno_web/00_infra.js";
import DOMException from "ext:deno_web/01_dom_exception.js";
import {
  _skipInternalInit,
  CloseEvent,
  defineEventHandler,
  dispatch,
  ErrorEvent,
  Event,
  EventTarget,
  MessageEvent,
} from "ext:deno_web/02_event.js";
import { Blob, BlobPrototype } from "ext:deno_web/09_file.js";
const primordials = globalThis.__bootstrap.primordials;
const {
  ArrayBufferPrototype,
  ArrayBufferIsView,
  ArrayBufferPrototypeGetByteLength,
  ArrayPrototypeJoin,
  ArrayPrototypeMap,
  ArrayPrototypeSome,
  DataView,
  DataViewPrototypeGetByteLength,
  ErrorPrototypeToString,
  ObjectDefineProperties,
  ObjectPrototypeIsPrototypeOf,
  PromisePrototypeThen,
  RegExpPrototypeTest,
  SafeSet,
  SetPrototypeGetSize,
  // TODO(lucacasonato): add SharedArrayBuffer to primordials
  // SharedArrayBufferPrototype
  String,
  StringPrototypeEndsWith,
  StringPrototypeToLowerCase,
  Symbol,
  SymbolIterator,
  PromisePrototypeCatch,
  SymbolFor,
  TypedArrayPrototypeGetByteLength,
  TypedArrayPrototypeGetSymbolToStringTag,
} = primordials;

webidl.converters["sequence<DOMString> or DOMString"] = (V, opts) => {
  // Union for (sequence<DOMString> or DOMString)
  if (webidl.type(V) === "Object" && V !== null) {
    if (V[SymbolIterator] !== undefined) {
      return webidl.converters["sequence<DOMString>"](V, opts);
    }
  }
  return webidl.converters.DOMString(V, opts);
};

webidl.converters["WebSocketSend"] = (V, opts) => {
  // Union for (Blob or ArrayBufferView or ArrayBuffer or USVString)
  if (ObjectPrototypeIsPrototypeOf(BlobPrototype, V)) {
    return webidl.converters["Blob"](V, opts);
  }
  if (typeof V === "object") {
    if (
      ObjectPrototypeIsPrototypeOf(ArrayBufferPrototype, V) ||
      // deno-lint-ignore prefer-primordials
      ObjectPrototypeIsPrototypeOf(SharedArrayBuffer.prototype, V)
    ) {
      return webidl.converters["ArrayBuffer"](V, opts);
    }
    if (ArrayBufferIsView(V)) {
      return webidl.converters["ArrayBufferView"](V, opts);
    }
  }
  return webidl.converters["USVString"](V, opts);
};

/** role */
const SERVER = 0;
const CLIENT = 1;

/** state */
const CONNECTING = 0;
const OPEN = 1;
const CLOSING = 2;
const CLOSED = 3;

const _readyState = Symbol("[[readyState]]");
const _url = Symbol("[[url]]");
const _rid = Symbol("[[rid]]");
const _role = Symbol("[[role]]");
const _extensions = Symbol("[[extensions]]");
const _protocol = Symbol("[[protocol]]");
const _binaryType = Symbol("[[binaryType]]");
const _bufferedAmount = Symbol("[[bufferedAmount]]");
const _eventLoop = Symbol("[[eventLoop]]");

const _server = Symbol("[[server]]");
const _idleTimeoutDuration = Symbol("[[idleTimeout]]");
const _idleTimeoutTimeout = Symbol("[[idleTimeoutTimeout]]");
const _serverHandleIdleTimeout = Symbol("[[serverHandleIdleTimeout]]");
class WebSocket extends EventTarget {
  [_rid];
  [_role];

  [_readyState] = CONNECTING;
  get readyState() {
    webidl.assertBranded(this, WebSocketPrototype);
    return this[_readyState];
  }

  get CONNECTING() {
    webidl.assertBranded(this, WebSocketPrototype);
    return CONNECTING;
  }
  get OPEN() {
    webidl.assertBranded(this, WebSocketPrototype);
    return OPEN;
  }
  get CLOSING() {
    webidl.assertBranded(this, WebSocketPrototype);
    return CLOSING;
  }
  get CLOSED() {
    webidl.assertBranded(this, WebSocketPrototype);
    return CLOSED;
  }

  [_extensions] = "";
  get extensions() {
    webidl.assertBranded(this, WebSocketPrototype);
    return this[_extensions];
  }

  [_protocol] = "";
  get protocol() {
    webidl.assertBranded(this, WebSocketPrototype);
    return this[_protocol];
  }

  [_url] = "";
  get url() {
    webidl.assertBranded(this, WebSocketPrototype);
    return this[_url];
  }

  [_binaryType] = "blob";
  get binaryType() {
    webidl.assertBranded(this, WebSocketPrototype);
    return this[_binaryType];
  }
  set binaryType(value) {
    webidl.assertBranded(this, WebSocketPrototype);
    value = webidl.converters.DOMString(value, {
      prefix: "Failed to set 'binaryType' on 'WebSocket'",
    });
    if (value === "blob" || value === "arraybuffer") {
      this[_binaryType] = value;
    }
  }

  [_bufferedAmount] = 0;
  get bufferedAmount() {
    webidl.assertBranded(this, WebSocketPrototype);
    return this[_bufferedAmount];
  }

  constructor(url, protocols = []) {
    super();
    this[webidl.brand] = webidl.brand;
    const prefix = "Failed to construct 'WebSocket'";
    webidl.requiredArguments(arguments.length, 1, prefix);
    url = webidl.converters.USVString(url, {
      prefix,
      context: "Argument 1",
    });
    protocols = webidl.converters["sequence<DOMString> or DOMString"](
      protocols,
      {
        prefix,
        context: "Argument 2",
      },
    );

    let wsURL;

    try {
      wsURL = new URL(url);
    } catch (e) {
      throw new DOMException(e.message, "SyntaxError");
    }

    if (wsURL.protocol !== "ws:" && wsURL.protocol !== "wss:") {
      throw new DOMException(
        "Only ws & wss schemes are allowed in a WebSocket URL.",
        "SyntaxError",
      );
    }

    if (wsURL.hash !== "" || StringPrototypeEndsWith(wsURL.href, "#")) {
      throw new DOMException(
        "Fragments are not allowed in a WebSocket URL.",
        "SyntaxError",
      );
    }

    this[_url] = wsURL.href;
    this[_role] = CLIENT;

    op_ws_check_permission_and_cancel_handle(
      "WebSocket.abort()",
      this[_url],
      false,
    );

    if (typeof protocols === "string") {
      protocols = [protocols];
    }

    if (
      protocols.length !==
      SetPrototypeGetSize(
        new SafeSet(
          ArrayPrototypeMap(protocols, (p) => StringPrototypeToLowerCase(p)),
        ),
      )
    ) {
      throw new DOMException(
        "Can't supply multiple times the same protocol.",
        "SyntaxError",
      );
    }

    if (
      ArrayPrototypeSome(
        protocols,
        (protocol) => !RegExpPrototypeTest(HTTP_TOKEN_CODE_POINT_RE, protocol),
      )
    ) {
      throw new DOMException(
        "Invalid protocol value.",
        "SyntaxError",
      );
    }

    PromisePrototypeThen(
      opAsync(
        "op_ws_create",
        "new WebSocket()",
        wsURL.href,
        ArrayPrototypeJoin(protocols, ", "),
      ),
      (create) => {
        this[_rid] = create.rid;
        this[_extensions] = create.extensions;
        this[_protocol] = create.protocol;

        if (this[_readyState] === CLOSING) {
          PromisePrototypeThen(
            opAsync("op_ws_close", this[_rid]),
            () => {
              this[_readyState] = CLOSED;

              const errEvent = new ErrorEvent("error");
              this.dispatchEvent(errEvent);

              const event = new CloseEvent("close");
              this.dispatchEvent(event);
              core.tryClose(this[_rid]);
            },
          );
        } else {
          this[_readyState] = OPEN;
          const event = new Event("open");
          this.dispatchEvent(event);

          this[_eventLoop]();
        }
      },
      (err) => {
        this[_readyState] = CLOSED;

        const errorEv = new ErrorEvent(
          "error",
          { error: err, message: ErrorPrototypeToString(err) },
        );
        this.dispatchEvent(errorEv);

        const closeEv = new CloseEvent("close");
        this.dispatchEvent(closeEv);
      },
    );
  }

  send(data) {
    webidl.assertBranded(this, WebSocketPrototype);
    const prefix = "Failed to execute 'send' on 'WebSocket'";

    webidl.requiredArguments(arguments.length, 1, prefix);
    data = webidl.converters.WebSocketSend(data, {
      prefix,
      context: "Argument 1",
    });

    if (this[_readyState] !== OPEN) {
      throw new DOMException("readyState not OPEN", "InvalidStateError");
    }

    /**
     * @param {ArrayBufferView} view
     * @param {number} byteLength
     */
    const sendTypedArray = (view, byteLength) => {
      // this[_bufferedAmount] += byteLength;
      // PromisePrototypeThen(
      //   opAsync2(
      //     "op_ws_send_binary",
      //     this[_rid],
      //     view,
      //   ),
      //   () => {
      //     this[_bufferedAmount] -= byteLength;
      //   },
      // );
      ops.op_ws_send_binary(this[_rid], view);
    };

    if (ObjectPrototypeIsPrototypeOf(BlobPrototype, data)) {
      PromisePrototypeThen(
        data.slice().arrayBuffer(),
        (ab) =>
          sendTypedArray(
            new DataView(ab),
            ArrayBufferPrototypeGetByteLength(ab),
          ),
      );
    } else if (ArrayBufferIsView(data)) {
      if (TypedArrayPrototypeGetSymbolToStringTag(data) === undefined) {
        // DataView
        sendTypedArray(data, DataViewPrototypeGetByteLength(data));
      } else {
        // TypedArray
        sendTypedArray(data, TypedArrayPrototypeGetByteLength(data));
      }
    } else if (ObjectPrototypeIsPrototypeOf(ArrayBufferPrototype, data)) {
      sendTypedArray(data, ArrayBufferPrototypeGetByteLength(data));
    } else {
      const string = String(data);
      const d = core.encode(string);
      this[_bufferedAmount] += TypedArrayPrototypeGetByteLength(d);
      PromisePrototypeThen(
        opAsync2(
          "op_ws_send_text",
          this[_rid],
          string,
        ),
        () => {
          this[_bufferedAmount] -= TypedArrayPrototypeGetByteLength(d);
        },
      );
    }
  }

  close(code = undefined, reason = undefined) {
    webidl.assertBranded(this, WebSocketPrototype);
    const prefix = "Failed to execute 'close' on 'WebSocket'";

    if (code !== undefined) {
      code = webidl.converters["unsigned short"](code, {
        prefix,
        clamp: true,
        context: "Argument 1",
      });
    }

    if (reason !== undefined) {
      reason = webidl.converters.USVString(reason, {
        prefix,
        context: "Argument 2",
      });
    }

    if (!this[_server]) {
      if (
        code !== undefined &&
        !(code === 1000 || (3000 <= code && code < 5000))
      ) {
        throw new DOMException(
          "The close code must be either 1000 or in the range of 3000 to 4999.",
          "InvalidAccessError",
        );
      }
    }

    if (
      reason !== undefined &&
      TypedArrayPrototypeGetByteLength(core.encode(reason)) > 123
    ) {
      throw new DOMException(
        "The close reason may not be longer than 123 bytes.",
        "SyntaxError",
      );
    }

    if (this[_readyState] === CONNECTING) {
      this[_readyState] = CLOSING;
    } else if (this[_readyState] === OPEN) {
      this[_readyState] = CLOSING;

      PromisePrototypeCatch(
        opAsync(
          "op_ws_close",
          this[_rid],
          code,
          reason,
        ),
        (err) => {
          this[_readyState] = CLOSED;

          const errorEv = new ErrorEvent("error", {
            error: err,
            message: ErrorPrototypeToString(err),
          });
          this.dispatchEvent(errorEv);

          const closeEv = new CloseEvent("close");
          this.dispatchEvent(closeEv);
          core.tryClose(this[_rid]);
        },
      );
    }
  }

  async [_eventLoop]() {
<<<<<<< HEAD
    op_ws_next_event(
      this[_rid],
      (kind, value) => {
        if (this[_readyState] !== CLOSED) {
          switch (kind) {
            case 0: {
              /* string */
              this[_serverHandleIdleTimeout]();
              const event = new MessageEvent("message", {
                data: value,
                origin: this[_url],
              });
              this.dispatchEvent(event);
              break;
            }
            case 1: {
              /* binary */
              this[_serverHandleIdleTimeout]();
              let data;

              if (this.binaryType === "blob") {
                data = new Blob([value]);
              } else {
                data = value;
              }

              const event = new MessageEvent("message", {
                data,
                origin: this[_url],
                [_skipInternalInit]: true,
              });
              this.dispatchEvent(event);
              break;
            }
            case 2: {
              /* pong */
              this[_serverHandleIdleTimeout]();
              break;
            }
            case 3: {
              /* error */
              this[_readyState] = CLOSED;

              const errorEv = new ErrorEvent("error", {
                message: value,
              });
              this.dispatchEvent(errorEv);
=======
    while (this[_readyState] !== CLOSED) {
      const { 0: kind, 1: value } = await opAsync2(
        "op_ws_next_event",
        this[_rid],
      );

      switch (kind) {
        case 0: {
          /* string */
          this[_serverHandleIdleTimeout]();
          const event = new MessageEvent("message", {
            data: value,
            origin: this[_url],
          });
          dispatch(this, event);
          break;
        }
        case 1: {
          /* binary */
          this[_serverHandleIdleTimeout]();
          let data;

          if (this.binaryType === "blob") {
            data = new Blob([value]);
          } else {
            data = value;
          }

          const event = new MessageEvent("message", {
            data,
            origin: this[_url],
            [_skipInternalInit]: true,
          });
          dispatch(this, event);
          break;
        }
        case 2: {
          /* pong */
          this[_serverHandleIdleTimeout]();
          break;
        }
        case 3: {
          /* error */
          this[_readyState] = CLOSED;
>>>>>>> 96e214d9

              const closeEv = new CloseEvent("close");
              this.dispatchEvent(closeEv);
              core.tryClose(this[_rid]);
              break;
            }
            default: {
              /* close */
              const code = kind;
              const prevState = this[_readyState];
              this[_readyState] = CLOSED;
              clearTimeout(this[_idleTimeoutTimeout]);

              if (prevState === OPEN) {
                try {
                  // await opAsync(
                  //   "op_ws_close",
                  //   this[_rid],
                  //   code,
                  //   value,
                  // );
                } catch {
                  // ignore failures
                }
              }

              const event = new CloseEvent("close", {
                wasClean: true,
                code: code,
                reason: value,
              });
              this.dispatchEvent(event);
              core.tryClose(this[_rid]);
              break;
            }
          }
        }
      }
    );
  }

  [_serverHandleIdleTimeout]() {
    if (this[_idleTimeoutDuration]) {
      clearTimeout(this[_idleTimeoutTimeout]);
      this[_idleTimeoutTimeout] = setTimeout(async () => {
        if (this[_readyState] === OPEN) {
          await opAsync("op_ws_send_ping", this[_rid]);
          this[_idleTimeoutTimeout] = setTimeout(async () => {
            if (this[_readyState] === OPEN) {
              this[_readyState] = CLOSING;
              const reason = "No response from ping frame.";
              await opAsync(
                "op_ws_close",
                this[_rid],
                1001,
                reason,
              );
              this[_readyState] = CLOSED;

              const errEvent = new ErrorEvent("error", {
                message: reason,
              });
              this.dispatchEvent(errEvent);

              const event = new CloseEvent("close", {
                wasClean: false,
                code: 1001,
                reason,
              });
              this.dispatchEvent(event);
              core.tryClose(this[_rid]);
            } else {
              clearTimeout(this[_idleTimeoutTimeout]);
            }
          }, (this[_idleTimeoutDuration] / 2) * 1000);
        } else {
          clearTimeout(this[_idleTimeoutTimeout]);
        }
      }, (this[_idleTimeoutDuration] / 2) * 1000);
    }
  }

  [SymbolFor("Deno.customInspect")](inspect) {
    return `${this.constructor.name} ${inspect({
      url: this.url,
      readyState: this.readyState,
      extensions: this.extensions,
      protocol: this.protocol,
      binaryType: this.binaryType,
      bufferedAmount: this.bufferedAmount,
    })
      }`;
  }
}

ObjectDefineProperties(WebSocket, {
  CONNECTING: {
    value: 0,
  },
  OPEN: {
    value: 1,
  },
  CLOSING: {
    value: 2,
  },
  CLOSED: {
    value: 3,
  },
});

defineEventHandler(WebSocket.prototype, "message");
defineEventHandler(WebSocket.prototype, "error");
defineEventHandler(WebSocket.prototype, "close");
defineEventHandler(WebSocket.prototype, "open");

webidl.configurePrototype(WebSocket);
const WebSocketPrototype = WebSocket.prototype;

export {
  _eventLoop,
  _idleTimeoutDuration,
  _idleTimeoutTimeout,
  _protocol,
  _readyState,
  _rid,
  _role,
  _server,
  _serverHandleIdleTimeout,
  SERVER,
  WebSocket,
};<|MERGE_RESOLUTION|>--- conflicted
+++ resolved
@@ -227,11 +227,11 @@
 
     if (
       protocols.length !==
-      SetPrototypeGetSize(
-        new SafeSet(
-          ArrayPrototypeMap(protocols, (p) => StringPrototypeToLowerCase(p)),
-        ),
-      )
+        SetPrototypeGetSize(
+          new SafeSet(
+            ArrayPrototypeMap(protocols, (p) => StringPrototypeToLowerCase(p)),
+          ),
+        )
     ) {
       throw new DOMException(
         "Can't supply multiple times the same protocol.",
@@ -318,7 +318,7 @@
      * @param {ArrayBufferView} view
      * @param {number} byteLength
      */
-    const sendTypedArray = (view, byteLength) => {
+    const sendTypedArray = (view) => {
       // this[_bufferedAmount] += byteLength;
       // PromisePrototypeThen(
       //   opAsync2(
@@ -333,25 +333,24 @@
       ops.op_ws_send_binary(this[_rid], view);
     };
 
-    if (ObjectPrototypeIsPrototypeOf(BlobPrototype, data)) {
+    if (ObjectPrototypeIsPrototypeOf(ArrayBufferPrototype, data)) {
+      sendTypedArray(data);
+    } else if (ObjectPrototypeIsPrototypeOf(BlobPrototype, data)) {
       PromisePrototypeThen(
         data.slice().arrayBuffer(),
         (ab) =>
           sendTypedArray(
             new DataView(ab),
-            ArrayBufferPrototypeGetByteLength(ab),
           ),
       );
     } else if (ArrayBufferIsView(data)) {
       if (TypedArrayPrototypeGetSymbolToStringTag(data) === undefined) {
         // DataView
-        sendTypedArray(data, DataViewPrototypeGetByteLength(data));
+        sendTypedArray(data);
       } else {
         // TypedArray
-        sendTypedArray(data, TypedArrayPrototypeGetByteLength(data));
+        sendTypedArray(data);
       }
-    } else if (ObjectPrototypeIsPrototypeOf(ArrayBufferPrototype, data)) {
-      sendTypedArray(data, ArrayBufferPrototypeGetByteLength(data));
     } else {
       const string = String(data);
       const d = core.encode(string);
@@ -440,7 +439,6 @@
   }
 
   async [_eventLoop]() {
-<<<<<<< HEAD
     op_ws_next_event(
       this[_rid],
       (kind, value) => {
@@ -453,7 +451,7 @@
                 data: value,
                 origin: this[_url],
               });
-              this.dispatchEvent(event);
+              dispatch(this, event);
               break;
             }
             case 1: {
@@ -472,7 +470,7 @@
                 origin: this[_url],
                 [_skipInternalInit]: true,
               });
-              this.dispatchEvent(event);
+              dispatch(this, event);
               break;
             }
             case 2: {
@@ -488,52 +486,6 @@
                 message: value,
               });
               this.dispatchEvent(errorEv);
-=======
-    while (this[_readyState] !== CLOSED) {
-      const { 0: kind, 1: value } = await opAsync2(
-        "op_ws_next_event",
-        this[_rid],
-      );
-
-      switch (kind) {
-        case 0: {
-          /* string */
-          this[_serverHandleIdleTimeout]();
-          const event = new MessageEvent("message", {
-            data: value,
-            origin: this[_url],
-          });
-          dispatch(this, event);
-          break;
-        }
-        case 1: {
-          /* binary */
-          this[_serverHandleIdleTimeout]();
-          let data;
-
-          if (this.binaryType === "blob") {
-            data = new Blob([value]);
-          } else {
-            data = value;
-          }
-
-          const event = new MessageEvent("message", {
-            data,
-            origin: this[_url],
-            [_skipInternalInit]: true,
-          });
-          dispatch(this, event);
-          break;
-        }
-        case 2: {
-          /* pong */
-          this[_serverHandleIdleTimeout]();
-          break;
-        }
-        case 3: {
-          /* error */
-          this[_readyState] = CLOSED;
->>>>>>> 96e214d9
 
               const closeEv = new CloseEvent("close");
               this.dispatchEvent(closeEv);
@@ -571,7 +523,7 @@
             }
           }
         }
-      }
+      },
     );
   }
 
@@ -617,15 +569,16 @@
   }
 
   [SymbolFor("Deno.customInspect")](inspect) {
-    return `${this.constructor.name} ${inspect({
-      url: this.url,
-      readyState: this.readyState,
-      extensions: this.extensions,
-      protocol: this.protocol,
-      binaryType: this.binaryType,
-      bufferedAmount: this.bufferedAmount,
-    })
-      }`;
+    return `${this.constructor.name} ${
+      inspect({
+        url: this.url,
+        readyState: this.readyState,
+        extensions: this.extensions,
+        protocol: this.protocol,
+        binaryType: this.binaryType,
+        bufferedAmount: this.bufferedAmount,
+      })
+    }`;
   }
 }
 
