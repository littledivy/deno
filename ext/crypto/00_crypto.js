--- conflicted
+++ resolved
@@ -1365,49 +1365,12 @@
             throw new DOMException("Invalid key usages", "SyntaxError");
           }
 
-<<<<<<< HEAD
           return importKeyAES(
             format,
             normalizedAlgorithm,
             keyData,
             extractable,
             keyUsages,
-=======
-          // 2.
-          switch (format) {
-            case "raw": {
-              // 2.
-              if (
-                !ArrayPrototypeIncludes([128, 192, 256], keyData.byteLength * 8)
-              ) {
-                throw new DOMException("Invalid key length", "Datarror");
-              }
-
-              break;
-            }
-            default:
-              throw new DOMException("Not implemented", "NotSupportedError");
-          }
-
-          const handle = {};
-          WeakMapPrototypeSet(KEY_STORE, handle, {
-            type: "raw",
-            data: keyData,
-          });
-
-          // 4-7.
-          const algorithm = {
-            name: "AES-CTR",
-            length: keyData.byteLength * 8,
-          };
-
-          const key = constructKey(
-            "secret",
-            false,
-            usageIntersection(keyUsages, recognisedUsages),
-            algorithm,
-            handle,
->>>>>>> 1d3f734e
           );
         }
         case "AES-CBC": {
@@ -1426,50 +1389,12 @@
           ) {
             throw new DOMException("Invalid key usages", "SyntaxError");
           }
-<<<<<<< HEAD
           return importKeyAES(
             format,
             normalizedAlgorithm,
             keyData,
             extractable,
             keyUsages,
-=======
-
-          // 2.
-          switch (format) {
-            case "raw": {
-              // 2.
-              if (
-                !ArrayPrototypeIncludes([128, 192, 256], keyData.byteLength * 8)
-              ) {
-                throw new DOMException("Invalid key length", "Datarror");
-              }
-
-              break;
-            }
-            default:
-              throw new DOMException("Not implemented", "NotSupportedError");
-          }
-
-          const handle = {};
-          WeakMapPrototypeSet(KEY_STORE, handle, {
-            type: "raw",
-            data: keyData,
-          });
-
-          // 4-7.
-          const algorithm = {
-            name: "AES-CBC",
-            length: keyData.byteLength * 8,
-          };
-
-          const key = constructKey(
-            "secret",
-            false,
-            usageIntersection(keyUsages, recognisedUsages),
-            algorithm,
-            handle,
->>>>>>> 1d3f734e
           );
         }
         case "AES-GCM": {
