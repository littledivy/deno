// Copyright 2018-2022 the Deno authors. All rights reserved. MIT license.
"use strict";

((window) => {
  const { BlobPrototype } = window.__bootstrap.file;
  const {
    _flash,
    fromInnerFlashRequest,
    toInnerResponse,
  } = window.__bootstrap.fetch;
  const core = window.Deno.core;
  const { TcpConn } = window.__bootstrap.net;
  const { ReadableStream, ReadableStreamPrototype } =
    window.__bootstrap.streams;
  const {
    WebSocket,
    _rid,
    _readyState,
    _eventLoop,
    _protocol,
    _server,
    _idleTimeoutDuration,
    _idleTimeoutTimeout,
    _serverHandleIdleTimeout,
  } = window.__bootstrap.webSocket;
  const { _ws } = window.__bootstrap.http;
  const {
    ObjectPrototypeIsPrototypeOf,
    TypedArrayPrototypeSubarray,
    TypeError,
    Uint8Array,
    Uint8ArrayPrototype,
  } = window.__bootstrap.primordials;
  const { headersFromHeaderList } = window.__bootstrap.headers;

  const statusCodes = {
    100: "Continue",
    101: "Switching Protocols",
    102: "Processing",
    200: "OK",
    201: "Created",
    202: "Accepted",
    203: "Non Authoritative Information",
    204: "No Content",
    205: "Reset Content",
    206: "Partial Content",
    207: "Multi-Status",
    208: "Already Reported",
    226: "IM Used",
    300: "Multiple Choices",
    301: "Moved Permanently",
    302: "Found",
    303: "See Other",
    304: "Not Modified",
    305: "Use Proxy",
    307: "Temporary Redirect",
    308: "Permanent Redirect",
    400: "Bad Request",
    401: "Unauthorized",
    402: "Payment Required",
    403: "Forbidden",
    404: "Not Found",
    405: "Method Not Allowed",
    406: "Not Acceptable",
    407: "Proxy Authentication Required",
    408: "Request Timeout",
    409: "Conflict",
    410: "Gone",
    411: "Length Required",
    412: "Precondition Failed",
    413: "Payload Too Large",
    414: "URI Too Long",
    415: "Unsupported Media Type",
    416: "Range Not Satisfiable",
    418: "I'm a teapot",
    421: "Misdirected Request",
    422: "Unprocessable Entity",
    423: "Locked",
    424: "Failed Dependency",
    426: "Upgrade Required",
    428: "Precondition Required",
    429: "Too Many Requests",
    431: "Request Header Fields Too Large",
    451: "Unavailable For Legal Reasons",
    500: "Internal Server Error",
    501: "Not Implemented",
    502: "Bad Gateway",
    503: "Service Unavailable",
    504: "Gateway Timeout",
    505: "HTTP Version Not Supported",
    506: "Variant Also Negotiates",
    507: "Insufficient Storage",
    508: "Loop Detected",
    510: "Not Extended",
    511: "Network Authentication Required",
  };

  let dateInterval;
  let date;

  // Construct an HTTP response message.
  // All HTTP/1.1 messages consist of a start-line followed by a sequence
  // of octets.
  //
  //  HTTP-message = start-line
  //    *( header-field CRLF )
  //    CRLF
  //    [ message-body ]
  //
  function http1Response(status, headerList, body) {
    // HTTP uses a "<major>.<minor>" numbering scheme
    //   HTTP-version  = HTTP-name "/" DIGIT "." DIGIT
    //   HTTP-name     = %x48.54.54.50 ; "HTTP", case-sensitive
    //
    // status-line = HTTP-version SP status-code SP reason-phrase CRLF
    // Date header: https://datatracker.ietf.org/doc/html/rfc7231#section-7.1.1.2
    let str = `HTTP/1.1 ${status} ${statusCodes[status]}\r\nDate: ${date}\r\n`;
    for (const [name, value] of headerList) {
      // header-field   = field-name ":" OWS field-value OWS
      str += `${name}: ${value}\r\n`;
    }

    // TODO(@littledivy): MUST generate an Upgrade header field in a 426 response. https://datatracker.ietf.org/doc/html/rfc7231#section-6.5.15
    // TODO(@littledivy): MUST generate an Allow header field in a 405 response containing a list of the target
    //      resource's currently supported methods.
    // TODD: Don't send body for HEAD requests.
    // null body status is validated by inititalizeAResponse in ext/fetch
    // * MUST NOT generate a payload in a 205 response https://datatracker.ietf.org/doc/html/rfc7231#section-6.3.6
    // * MUST NOT send Content-Length if status code is 1xx or 204.
    // * MUST NOT send Content-Length if status code is 2xx to a CONNECT request
    if (body) {
      str += `Content-Length: ${body?.length}\r\n\r\n`;
    } else {
      // TODO(littledivy): support compression.
      // TODO(littledivy): MUST NOT send transfer-encoding if:
      //   * status code is 1xx or 204
      //   * status code is 2xx to a CONNECT request
      //   * request indicates HTTP/1.1
      str += "Transfer-Encoding: chunked\r\n\r\n";
    }

    return str + (body ?? "");
  }

  async function serve(handler, opts) {
    const serverId = core.ops.op_flash_serve(
      { hostname: "127.0.0.1", port: 9000, ...opts },
    );
    const serverPromise = core.opAsync("op_flash_drive_server", serverId);

    const server = {
      id: serverId,
      transport: opts.cert && opts.key ? "https" : "http",
      hostname: opts.hostname,
      port: opts.port,
      serverPromise,
    };

    (async () => {
      await server.serverPromise;
    });

    let nextRequestSync = core.ops.op_flash_next;
    if (serverId > 0) {
      nextRequestSync = () => core.ops.op_flash_next_server(serverId);
    }

    if (!dateInterval) {
      dateInterval = setInterval(() => {
        date = new Date().toUTCString();
      }, 1000);
    }
    while (true) {
      let token = nextRequestSync();
      if (token === 0) {
        token = await core.opAsync("op_flash_next_async", serverId);
      }
      for (let i = 0; i < token; i++) {
        // FIXME(bartlomieju): this is an additional op overhead,
        // ideally we could bitshift token to figure out what is the request
        // method
        const method = core.ops.op_flash_method(serverId, i);

        let body = null;
        // There might be a body, but we don't expose it for GET/HEAD requests.
        // It will be closed automatically once the request has been handled and
        // the response has been sent.
<<<<<<< HEAD
        if (method === "POST" || method === "PUT") {
           body = createRequestBodyStream(serverId, i);
         }
=======
        if (method !== "GET" && method !== "HEAD") {
          body = createRequestBodyStream(serverId, i);
        }
>>>>>>> d3a376f9

        const req = fromInnerFlashRequest(
          body,
          () => core.ops.op_flash_method(serverId, i),
          () => {
            const path = core.ops.op_flash_path(serverId, i);
            return `${server.transport}://${server.hostname}:${server.port}${path}`;
          },
          () =>
            headersFromHeaderList(
              core.ops.op_flash_headers(serverId, i),
              "request",
            ),
          i,
        );

        const resp = await handler(req);
        // there might've been an HTTP upgrade.
        if (resp === undefined) {
          continue;
        }
        const innerResp = toInnerResponse(resp);

        // If response body length is known, it will be sent synchronously in a
        // single op, in other case a "response body" resource will be created and
        // we'll be streaming it.
        /** @type {ReadableStream<Uint8Array> | Uint8Array | null} */
        let respBody = null;
        let isStreamingResponseBody = false;
        if (innerResp.body !== null) {
          if (typeof innerResp.body.streamOrStatic?.body === "string") {
            if (innerResp.body.streamOrStatic.consumed === true) {
              throw new TypeError("Body is unusable.");
            }
            innerResp.body.streamOrStatic.consumed = true;
            respBody = innerResp.body.streamOrStatic.body;
            isStreamingResponseBody = false;
          } else if (
            ObjectPrototypeIsPrototypeOf(
              ReadableStreamPrototype,
              innerResp.body.streamOrStatic,
            )
          ) {
            if (innerResp.body.unusable()) {
              throw new TypeError("Body is unusable.");
            }
            if (
              innerResp.body.length === null ||
              ObjectPrototypeIsPrototypeOf(
                BlobPrototype,
                innerResp.body.source,
              )
            ) {
              respBody = innerResp.body.stream;
            } else {
              const reader = innerResp.body.stream.getReader();
              const r1 = await reader.read();
              if (r1.done) {
                respBody = new Uint8Array(0);
              } else {
                respBody = r1.value;
                const r2 = await reader.read();
                if (!r2.done) throw new TypeError("Unreachable");
              }
            }
            isStreamingResponseBody = !(
              typeof respBody === "string" ||
              ObjectPrototypeIsPrototypeOf(Uint8ArrayPrototype, respBody)
            );
          } else {
            if (innerResp.body.streamOrStatic.consumed === true) {
              throw new TypeError("Body is unusable.");
            }
            innerResp.body.streamOrStatic.consumed = true;
            respBody = innerResp.body.streamOrStatic.body;
          }
        } else {
          respBody = new Uint8Array(0);
        }

        if (isStreamingResponseBody === true) {
          // const resourceRid = getReadableStreamRid(respBody);
          const reader = respBody.getReader();
          let first = true;
          a:
          while (true) {
            const { value, done } = await reader.read();
            if (first) {
              first = false;
              core.ops.op_flash_respond(
                serverId,
                i,
                http1Response(
                  innerResp.status ?? 200,
                  innerResp.headerList,
                  null,
                ),
                value,
                false,
              );
            } else {
              core.ops.op_flash_respond_chuncked(
                serverId,
                i,
                value,
                done,
              );
            }
            if (done) break a;
          }
        } else {
          core.ops.op_flash_respond(
            serverId,
            i,
            http1Response(
              innerResp.status ?? 200,
              innerResp.headerList,
              respBody,
            ),
            null,
            false,
          );
        }

        const ws = resp[_ws];
        if (ws) {
          const wsRid = await core.opAsync(
            "op_flash_upgrade_websocket",
            i,
          );
          ws[_rid] = wsRid;
          ws[_protocol] = resp.headers.get("sec-websocket-protocol");

          ws[_readyState] = WebSocket.OPEN;
          const event = new Event("open");
          ws.dispatchEvent(event);

          ws[_eventLoop]();
          if (ws[_idleTimeoutDuration]) {
            ws.addEventListener(
              "close",
              () => clearTimeout(ws[_idleTimeoutTimeout]),
            );
          }
          ws[_serverHandleIdleTimeout]();
        }
      }
    }
  }

  function createRequestBodyStream(serverId, token) {
    // The first packet is left over bytes after parsing the request
    // which is always less than 1024 bytes.      
    const readFirstPacket = new Uint8Array(1024);
    const firstRead = core.ops.op_flash_first_packet(serverId, token, readFirstPacket);
    let firstEnqueued = firstRead !== 0;

    return new ReadableStream({
      type: "bytes",
      async pull(controller) {
        try {
          if (firstEnqueued === false) {
            controller.enqueue(TypedArrayPrototypeSubarray(readFirstPacket, 0, firstRead));
            firstEnqueued = true;
            return;
          }
          // This is the largest possible size for a single packet on a TLS
          // stream.
          const chunk = new Uint8Array(16 * 1024 + 256);
          const read = await core.opAsync(
            "op_flash_read_body",
            serverId,
            token,
            chunk,
          );
          if (read > 0) {
            // We read some data. Enqueue it onto the stream.
            controller.enqueue(TypedArrayPrototypeSubarray(chunk, 0, read));
          } else {
            // We have reached the end of the body, so we close the stream.
            controller.close();
          }
        } catch (err) {
          // There was an error while reading a chunk of the body, so we
          // error.
          controller.error(err);
          controller.close();
        }
      },
    });
  }

  function upgradeHttp(req) {
    const { streamRid } = req[_flash];
    const connRid = core.ops.op_flash_upgrade_http(streamRid);
    // TODO(@littledivy): return already read first packet too.
    return [new TcpConn(connRid), new Uint8Array()];
  }

  window.__bootstrap.flash = {
    serve,
    upgradeHttp,
  };
})(this);<|MERGE_RESOLUTION|>--- conflicted
+++ resolved
@@ -185,15 +185,9 @@
         // There might be a body, but we don't expose it for GET/HEAD requests.
         // It will be closed automatically once the request has been handled and
         // the response has been sent.
-<<<<<<< HEAD
         if (method === "POST" || method === "PUT") {
            body = createRequestBodyStream(serverId, i);
          }
-=======
-        if (method !== "GET" && method !== "HEAD") {
-          body = createRequestBodyStream(serverId, i);
-        }
->>>>>>> d3a376f9
 
         const req = fromInnerFlashRequest(
           body,
