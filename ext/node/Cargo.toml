--- conflicted
+++ resolved
@@ -57,10 +57,6 @@
 ipnetwork.workspace = true
 k256.workspace = true
 libc.workspace = true
-<<<<<<< HEAD
-=======
-libsqlite3-sys.workspace = true
->>>>>>> c638f9ad
 libz-sys.workspace = true
 md-5 = { workspace = true, features = ["oid"] }
 md4.workspace = true
