// Copyright 2018-2024 the Deno authors. All rights reserved. MIT license.

/// e.g. `is_builtin_node_module("assert")`
pub fn is_builtin_node_module(module_name: &str) -> bool {
  SUPPORTED_BUILTIN_NODE_MODULES
    .iter()
    .any(|m| *m == module_name)
}

macro_rules! generate_builtin_node_module_lists {
  ($( $module_name:literal ,)+) => {
    pub static SUPPORTED_BUILTIN_NODE_MODULES: &[&str] = &[
      $(
        $module_name,
      )+
    ];

    pub static SUPPORTED_BUILTIN_NODE_MODULES_WITH_PREFIX: &[&str] = &[
      $(
        concat!("node:", $module_name),
      )+
    ];
  };
}

// NOTE(bartlomieju): keep this list in sync with `ext/node/polyfills/01_require.js`
generate_builtin_node_module_lists! {
  "_http_agent",
  "_http_common",
  "_http_outgoing",
  "_http_server",
  "_stream_duplex",
  "_stream_passthrough",
  "_stream_readable",
  "_stream_transform",
  "_stream_writable",
  "_tls_common",
  "_tls_wrap",
  "assert",
  "assert/strict",
  "async_hooks",
  "buffer",
  "child_process",
  "cluster",
  "console",
  "constants",
  "crypto",
  "dgram",
  "diagnostics_channel",
  "dns",
  "dns/promises",
  "domain",
  "events",
  "fs",
  "fs/promises",
  "http",
  "http2",
  "https",
  "inspector",
  "inspector/promises",
  "module",
  "net",
  "os",
  "path",
  "path/posix",
  "path/win32",
  "perf_hooks",
  "process",
  "punycode",
  "querystring",
  "readline",
  "readline/promises",
<<<<<<< HEAD
  "sqlite",
=======
  "repl",
>>>>>>> 88bd5f09
  "stream",
  "stream/consumers",
  "stream/promises",
  "stream/web",
  "string_decoder",
  "sys",
  "test",
  "timers",
  "timers/promises",
  "tls",
  "tty",
  "url",
  "util",
  "util/types",
  "v8",
  "vm",
  "wasi",
  "worker_threads",
  "zlib",
}

#[test]
fn test_builtins_are_sorted() {
  let mut builtins_list = SUPPORTED_BUILTIN_NODE_MODULES.to_vec();
  builtins_list.sort();
  assert_eq!(SUPPORTED_BUILTIN_NODE_MODULES, builtins_list);
}<|MERGE_RESOLUTION|>--- conflicted
+++ resolved
@@ -70,11 +70,8 @@
   "querystring",
   "readline",
   "readline/promises",
-<<<<<<< HEAD
+  "repl",
   "sqlite",
-=======
-  "repl",
->>>>>>> 88bd5f09
   "stream",
   "stream/consumers",
   "stream/promises",
