// Copyright 2018-2023 the Deno authors. All rights reserved. MIT license.

// This module implements 'child_process' module of Node.JS API.
// ref: https://nodejs.org/api/child_process.html

// TODO(petamoriken): enable prefer-primordials for node polyfills
// deno-lint-ignore-file prefer-primordials

import { core, internals } from "ext:core/mod.js";
import { assert } from "ext:deno_node/_util/asserts.ts";
import { EventEmitter } from "node:events";
import { os } from "ext:deno_node/internal_binding/constants.ts";
import { notImplemented, warnNotImplemented } from "ext:deno_node/_utils.ts";
import { Readable, Stream, Writable } from "node:stream";
import { isWindows } from "ext:deno_node/_util/os.ts";
import { nextTick } from "ext:deno_node/_next_tick.ts";
import {
  AbortError,
  ERR_INVALID_ARG_TYPE,
  ERR_INVALID_ARG_VALUE,
  ERR_UNKNOWN_SIGNAL,
} from "ext:deno_node/internal/errors.ts";
import { Buffer } from "node:buffer";
import { errnoException } from "ext:deno_node/internal/errors.ts";
import { ErrnoException } from "ext:deno_node/_global.d.ts";
import { codeMap } from "ext:deno_node/internal_binding/uv.ts";
import {
  isInt32,
  validateBoolean,
  validateObject,
  validateString,
} from "ext:deno_node/internal/validators.mjs";
import {
  ArrayIsArray,
  ArrayPrototypeFilter,
  ArrayPrototypeJoin,
  ArrayPrototypePush,
  ArrayPrototypeSlice,
  ArrayPrototypeSort,
  ArrayPrototypeUnshift,
  ObjectHasOwn,
  StringPrototypeToUpperCase,
} from "ext:deno_node/internal/primordials.mjs";
import { kEmptyObject } from "ext:deno_node/internal/util.mjs";
import { getValidatedPath } from "ext:deno_node/internal/fs/utils.mjs";
import process from "node:process";

<<<<<<< HEAD
const ops = core.ops;
=======
const core = globalThis.__bootstrap.core;
>>>>>>> 55fac9f5

export function mapValues<T, O>(
  record: Readonly<Record<string, T>>,
  transformer: (value: T) => O,
): Record<string, O> {
  const ret: Record<string, O> = {};
  const entries = Object.entries(record);

  for (const [key, value] of entries) {
    if (typeof value === "undefined") {
      continue;
    }
    if (value === null) {
      continue;
    }

    const mappedValue = transformer(value);

    ret[key] = mappedValue;
  }

  return ret;
}

type NodeStdio = "pipe" | "overlapped" | "ignore" | "inherit" | "ipc";
type DenoStdio = "inherit" | "piped" | "null";

export function stdioStringToArray(
  stdio: NodeStdio,
  channel: NodeStdio | number,
) {
  const options: (NodeStdio | number)[] = [];

  switch (stdio) {
    case "ignore":
    case "overlapped":
    case "pipe":
      options.push(stdio, stdio, stdio);
      break;
    case "inherit":
      options.push(stdio, stdio, stdio);
      break;
    default:
      throw new ERR_INVALID_ARG_VALUE("stdio", stdio);
  }

  if (channel) options.push(channel);

  return options;
}

export class ChildProcess extends EventEmitter {
  /**
   * The exit code of the child process. This property will be `null` until the child process exits.
   */
  exitCode: number | null = null;

  /**
   * This property is set to `true` after `kill()` is called.
   */
  killed = false;

  /**
   * The PID of this child process.
   */
  pid!: number;

  /**
   * The signal received by this child process.
   */
  signalCode: string | null = null;

  /**
   * Command line arguments given to this child process.
   */
  spawnargs: string[];

  /**
   * The executable file name of this child process.
   */
  spawnfile: string;

  /**
   * This property represents the child process's stdin.
   */
  stdin: Writable | null = null;

  /**
   * This property represents the child process's stdout.
   */
  stdout: Readable | null = null;

  /**
   * This property represents the child process's stderr.
   */
  stderr: Readable | null = null;

  /**
   * Pipes to this child process.
   */
  stdio: [Writable | null, Readable | null, Readable | null] = [
    null,
    null,
    null,
  ];

  #process!: Deno.ChildProcess;
  #spawned = Promise.withResolvers<void>();

  constructor(
    command: string,
    args?: string[],
    options?: ChildProcessOptions,
  ) {
    super();

    const {
      env = {},
      stdio = ["pipe", "pipe", "pipe"],
      cwd,
      shell = false,
      signal,
      windowsVerbatimArguments = false,
    } = options || {};
    const normalizedStdio = normalizeStdioOption(stdio);
    const [
      stdin = "pipe",
      stdout = "pipe",
      stderr = "pipe",
      _channel, // TODO(kt3k): handle this correctly
    ] = normalizedStdio;
    const [cmd, cmdArgs] = buildCommand(
      command,
      args || [],
      shell,
    );
    this.spawnfile = cmd;
    this.spawnargs = [cmd, ...cmdArgs];

    const ipc = normalizedStdio.indexOf("ipc");

    const stringEnv = mapValues(env, (value) => value.toString());
    try {
      this.#process = new Deno.Command(cmd, {
        args: cmdArgs,
        cwd,
        env: stringEnv,
        stdin: toDenoStdio(stdin),
        stdout: toDenoStdio(stdout),
        stderr: toDenoStdio(stderr),
        windowsRawArguments: windowsVerbatimArguments,
        ipc, // internal
      }).spawn();
      this.pid = this.#process.pid;

      if (stdin === "pipe") {
        assert(this.#process.stdin);
        this.stdin = Writable.fromWeb(this.#process.stdin);
      }

      if (stdin instanceof Stream) {
        this.stdin = stdin;
      }
      if (stdout instanceof Stream) {
        this.stdout = stdout;
      }
      if (stderr instanceof Stream) {
        this.stderr = stderr;
      }

      if (stdout === "pipe") {
        assert(this.#process.stdout);
        this.stdout = Readable.fromWeb(this.#process.stdout);
      }

      if (stderr === "pipe") {
        assert(this.#process.stderr);
        this.stderr = Readable.fromWeb(this.#process.stderr);
      }

      this.stdio[0] = this.stdin;
      this.stdio[1] = this.stdout;
      this.stdio[2] = this.stderr;

      nextTick(() => {
        this.emit("spawn");
        this.#spawned.resolve();
      });

      if (signal) {
        const onAbortListener = () => {
          try {
            if (this.kill("SIGKILL")) {
              this.emit("error", new AbortError());
            }
          } catch (err) {
            this.emit("error", err);
          }
        };
        if (signal.aborted) {
          nextTick(onAbortListener);
        } else {
          signal.addEventListener("abort", onAbortListener, { once: true });
          this.addListener(
            "exit",
            () => signal.removeEventListener("abort", onAbortListener),
          );
        }
      }

      const pipeFd = internals.getPipeFd(this.#process);
      if (typeof pipeFd == "number") {
        setupChannel(this, pipeFd);
      }

      (async () => {
        const status = await this.#process.status;
        this.exitCode = status.code;
        this.#spawned.promise.then(async () => {
          const exitCode = this.signalCode == null ? this.exitCode : null;
          const signalCode = this.signalCode == null ? null : this.signalCode;
          // The 'exit' and 'close' events must be emitted after the 'spawn' event.
          this.emit("exit", exitCode, signalCode);
          await this.#_waitForChildStreamsToClose();
          this.#closePipes();
          this.emit("close", exitCode, signalCode);
        });
      })();
    } catch (err) {
      this.#_handleError(err);
    }
  }

  /**
   * @param signal NOTE: this parameter is not yet implemented.
   */
  kill(signal?: number | string): boolean {
    if (this.killed) {
      return this.killed;
    }

    const denoSignal = signal == null ? "SIGTERM" : toDenoSignal(signal);
    this.#closePipes();
    try {
      this.#process.kill(denoSignal);
    } catch (err) {
      const alreadyClosed = err instanceof TypeError ||
        err instanceof Deno.errors.PermissionDenied;
      if (!alreadyClosed) {
        throw err;
      }
    }
    this.killed = true;
    this.signalCode = denoSignal;
    return this.killed;
  }

  ref() {
    this.#process.ref();
  }

  unref() {
    this.#process.unref();
  }

  disconnect() {
    warnNotImplemented("ChildProcess.prototype.disconnect");
  }

  async #_waitForChildStreamsToClose() {
    const promises = [] as Array<Promise<void>>;
    // Don't close parent process stdin if that's passed through
    if (this.stdin && !this.stdin.destroyed && this.stdin !== process.stdin) {
      assert(this.stdin);
      this.stdin.destroy();
      promises.push(waitForStreamToClose(this.stdin));
    }
    // Only readable streams need to be closed
    if (
      this.stdout && !this.stdout.destroyed && this.stdout instanceof Readable
    ) {
      promises.push(waitForReadableToClose(this.stdout));
    }
    // Only readable streams need to be closed
    if (
      this.stderr && !this.stderr.destroyed && this.stderr instanceof Readable
    ) {
      promises.push(waitForReadableToClose(this.stderr));
    }
    await Promise.all(promises);
  }

  #_handleError(err: unknown) {
    nextTick(() => {
      this.emit("error", err); // TODO(uki00a) Convert `err` into nodejs's `SystemError` class.
    });
  }

  #closePipes() {
    if (this.stdin) {
      assert(this.stdin);
      this.stdin.destroy();
    }
  }
}

const supportedNodeStdioTypes: NodeStdio[] = ["pipe", "ignore", "inherit"];
function toDenoStdio(
  pipe: NodeStdio | number | Stream | null | undefined,
): DenoStdio {
  if (pipe instanceof Stream) {
    return "inherit";
  }

  if (
    !supportedNodeStdioTypes.includes(pipe as NodeStdio) ||
    typeof pipe === "number"
  ) {
    notImplemented(`toDenoStdio pipe=${typeof pipe} (${pipe})`);
  }
  switch (pipe) {
    case "pipe":
    case undefined:
    case null:
      return "piped";
    case "ignore":
      return "null";
    case "inherit":
      return "inherit";
    default:
      notImplemented(`toDenoStdio pipe=${typeof pipe} (${pipe})`);
  }
}

function toDenoSignal(signal: number | string): Deno.Signal {
  if (typeof signal === "number") {
    for (const name of keys(os.signals)) {
      if (os.signals[name] === signal) {
        return name as Deno.Signal;
      }
    }
    throw new ERR_UNKNOWN_SIGNAL(String(signal));
  }

  const denoSignal = signal as Deno.Signal;
  if (denoSignal in os.signals) {
    return denoSignal;
  }
  throw new ERR_UNKNOWN_SIGNAL(signal);
}

function keys<T extends Record<string, unknown>>(object: T): Array<keyof T> {
  return Object.keys(object);
}

export interface ChildProcessOptions {
  /**
   * Current working directory of the child process.
   */
  cwd?: string | URL;

  /**
   * Environment variables passed to the child process.
   */
  env?: Record<string, string | number | boolean>;

  /**
   * This option defines child process's stdio configuration.
   * @see https://nodejs.org/api/child_process.html#child_process_options_stdio
   */
  stdio?: Array<NodeStdio | number | Stream | null | undefined> | NodeStdio;

  /**
   * NOTE: This option is not yet implemented.
   */
  detached?: boolean;

  /**
   * NOTE: This option is not yet implemented.
   */
  uid?: number;

  /**
   * NOTE: This option is not yet implemented.
   */
  gid?: number;

  /**
   * NOTE: This option is not yet implemented.
   */
  argv0?: string;

  /**
   * * If this option is `true`, run the command in the shell.
   * * If this option is a string, run the command in the specified shell.
   */
  shell?: string | boolean;

  /**
   * Allows aborting the child process using an AbortSignal.
   */
  signal?: AbortSignal;

  /**
   * NOTE: This option is not yet implemented.
   */
  serialization?: "json" | "advanced";

  /** No quoting or escaping of arguments is done on Windows. Ignored on Unix.
   * Default: false. */
  windowsVerbatimArguments?: boolean;

  /**
   * NOTE: This option is not yet implemented.
   */
  windowsHide?: boolean;
}

function copyProcessEnvToEnv(
  env: Record<string, string | number | boolean | undefined>,
  name: string,
  optionEnv?: Record<string, string | number | boolean>,
) {
  if (
    Deno.env.get(name) &&
    (!optionEnv ||
      !ObjectHasOwn(optionEnv, name))
  ) {
    env[name] = Deno.env.get(name);
  }
}

function normalizeStdioOption(
  stdio: Array<NodeStdio | number | null | undefined | Stream> | NodeStdio = [
    "pipe",
    "pipe",
    "pipe",
  ],
): [
  Stream | NodeStdio | number,
  Stream | NodeStdio | number,
  Stream | NodeStdio | number,
  ...Array<Stream | NodeStdio | number>,
] {
  if (Array.isArray(stdio)) {
    // `[0, 1, 2]` is equivalent to `"inherit"`
    if (
      stdio.length === 3 && stdio[0] === 0 && stdio[1] === 1 && stdio[2] === 2
    ) {
      return ["inherit", "inherit", "inherit"];
    }

    // At least 3 stdio must be created to match node
    while (stdio.length < 3) {
      ArrayPrototypePush(stdio, undefined);
    }
    return stdio;
  } else {
    switch (stdio) {
      case "overlapped":
        if (isWindows) {
          notImplemented("normalizeStdioOption overlapped (on windows)");
        }
        // 'overlapped' is same as 'piped' on non Windows system.
        return ["pipe", "pipe", "pipe"];
      case "pipe":
        return ["pipe", "pipe", "pipe"];
      case "inherit":
        return ["inherit", "inherit", "inherit"];
      case "ignore":
        return ["ignore", "ignore", "ignore"];
      default:
        notImplemented(`normalizeStdioOption stdio=${typeof stdio} (${stdio})`);
    }
  }
}

export function normalizeSpawnArguments(
  file: string,
  args: string[],
  options: SpawnOptions & SpawnSyncOptions,
) {
  validateString(file, "file");

  if (file.length === 0) {
    throw new ERR_INVALID_ARG_VALUE("file", file, "cannot be empty");
  }

  if (ArrayIsArray(args)) {
    args = ArrayPrototypeSlice(args);
  } else if (args == null) {
    args = [];
  } else if (typeof args !== "object") {
    throw new ERR_INVALID_ARG_TYPE("args", "object", args);
  } else {
    options = args;
    args = [];
  }

  if (options === undefined) {
    options = kEmptyObject;
  } else {
    validateObject(options, "options");
  }

  let cwd = options.cwd;

  // Validate the cwd, if present.
  if (cwd != null) {
    cwd = getValidatedPath(cwd, "options.cwd") as string;
  }

  // Validate detached, if present.
  if (options.detached != null) {
    validateBoolean(options.detached, "options.detached");
  }

  // Validate the uid, if present.
  if (options.uid != null && !isInt32(options.uid)) {
    throw new ERR_INVALID_ARG_TYPE("options.uid", "int32", options.uid);
  }

  // Validate the gid, if present.
  if (options.gid != null && !isInt32(options.gid)) {
    throw new ERR_INVALID_ARG_TYPE("options.gid", "int32", options.gid);
  }

  // Validate the shell, if present.
  if (
    options.shell != null &&
    typeof options.shell !== "boolean" &&
    typeof options.shell !== "string"
  ) {
    throw new ERR_INVALID_ARG_TYPE(
      "options.shell",
      ["boolean", "string"],
      options.shell,
    );
  }

  // Validate argv0, if present.
  if (options.argv0 != null) {
    validateString(options.argv0, "options.argv0");
  }

  // Validate windowsHide, if present.
  if (options.windowsHide != null) {
    validateBoolean(options.windowsHide, "options.windowsHide");
  }

  // Validate windowsVerbatimArguments, if present.
  let { windowsVerbatimArguments } = options;
  if (windowsVerbatimArguments != null) {
    validateBoolean(
      windowsVerbatimArguments,
      "options.windowsVerbatimArguments",
    );
  }

  if (options.shell) {
    const command = ArrayPrototypeJoin([file, ...args], " ");
    // Set the shell, switches, and commands.
    if (process.platform === "win32") {
      if (typeof options.shell === "string") {
        file = options.shell;
      } else {
        file = Deno.env.get("comspec") || "cmd.exe";
      }
      // '/d /s /c' is used only for cmd.exe.
      if (/^(?:.*\\)?cmd(?:\.exe)?$/i.exec(file) !== null) {
        args = ["/d", "/s", "/c", `"${command}"`];
        windowsVerbatimArguments = true;
      } else {
        args = ["-c", command];
      }
    } else {
      /** TODO: add Android condition */
      if (typeof options.shell === "string") {
        file = options.shell;
      } else {
        file = "/bin/sh";
      }
      args = ["-c", command];
    }
  }

  if (typeof options.argv0 === "string") {
    ArrayPrototypeUnshift(args, options.argv0);
  } else {
    ArrayPrototypeUnshift(args, file);
  }

  const env = options.env || Deno.env.toObject();
  const envPairs: string[][] = [];

  // process.env.NODE_V8_COVERAGE always propagates, making it possible to
  // collect coverage for programs that spawn with white-listed environment.
  copyProcessEnvToEnv(env, "NODE_V8_COVERAGE", options.env);

  /** TODO: add `isZOS` condition */

  let envKeys: string[] = [];
  // Prototype values are intentionally included.
  for (const key in env) {
    if (Object.hasOwn(env, key)) {
      ArrayPrototypePush(envKeys, key);
    }
  }

  if (process.platform === "win32") {
    // On Windows env keys are case insensitive. Filter out duplicates,
    // keeping only the first one (in lexicographic order)
    /** TODO: implement SafeSet and makeSafe */
    const sawKey = new Set();
    envKeys = ArrayPrototypeFilter(
      ArrayPrototypeSort(envKeys),
      (key: string) => {
        const uppercaseKey = StringPrototypeToUpperCase(key);
        if (sawKey.has(uppercaseKey)) {
          return false;
        }
        sawKey.add(uppercaseKey);
        return true;
      },
    );
  }

  for (const key of envKeys) {
    const value = env[key];
    if (value !== undefined) {
      ArrayPrototypePush(envPairs, `${key}=${value}`);
    }
  }

  return {
    // Make a shallow copy so we don't clobber the user's options object.
    ...options,
    args,
    cwd,
    detached: !!options.detached,
    envPairs,
    file,
    windowsHide: !!options.windowsHide,
    windowsVerbatimArguments: !!windowsVerbatimArguments,
  };
}

function waitForReadableToClose(readable: Readable) {
  readable.resume(); // Ensure buffered data will be consumed.
  return waitForStreamToClose(readable as unknown as Stream);
}

function waitForStreamToClose(stream: Stream) {
  const deferred = Promise.withResolvers<void>();
  const cleanup = () => {
    stream.removeListener("close", onClose);
    stream.removeListener("error", onError);
  };
  const onClose = () => {
    cleanup();
    deferred.resolve();
  };
  const onError = (err: Error) => {
    cleanup();
    deferred.reject(err);
  };
  stream.once("close", onClose);
  stream.once("error", onError);
  return deferred.promise;
}

/**
 * This function is based on https://github.com/nodejs/node/blob/fc6426ccc4b4cb73076356fb6dbf46a28953af01/lib/child_process.js#L504-L528.
 * Copyright Joyent, Inc. and other Node contributors. All rights reserved. MIT license.
 */
function buildCommand(
  file: string,
  args: string[],
  shell: string | boolean,
): [string, string[]] {
  if (file === Deno.execPath()) {
    // The user is trying to spawn another Deno process as Node.js.
    args = toDenoArgs(args);
  }

  if (shell) {
    const command = [file, ...args].join(" ");

    // Set the shell, switches, and commands.
    if (isWindows) {
      if (typeof shell === "string") {
        file = shell;
      } else {
        file = Deno.env.get("comspec") || "cmd.exe";
      }
      // '/d /s /c' is used only for cmd.exe.
      if (/^(?:.*\\)?cmd(?:\.exe)?$/i.test(file)) {
        args = ["/d", "/s", "/c", `"${command}"`];
      } else {
        args = ["-c", command];
      }
    } else {
      if (typeof shell === "string") {
        file = shell;
      } else {
        file = "/bin/sh";
      }
      args = ["-c", command];
    }
  }
  return [file, args];
}

function _createSpawnSyncError(
  status: string,
  command: string,
  args: string[] = [],
): ErrnoException {
  const error = errnoException(
    codeMap.get(status),
    "spawnSync " + command,
  );
  error.path = command;
  error.spawnargs = args;
  return error;
}

export interface SpawnOptions extends ChildProcessOptions {
  /**
   * NOTE: This option is not yet implemented.
   */
  timeout?: number;
  /**
   * NOTE: This option is not yet implemented.
   */
  killSignal?: string;
}

export interface SpawnSyncOptions extends
  Pick<
    ChildProcessOptions,
    | "cwd"
    | "env"
    | "argv0"
    | "stdio"
    | "uid"
    | "gid"
    | "shell"
    | "windowsVerbatimArguments"
    | "windowsHide"
  > {
  input?: string | Buffer | DataView;
  timeout?: number;
  maxBuffer?: number;
  encoding?: string;
  /**
   * NOTE: This option is not yet implemented.
   */
  killSignal?: string;
}

export interface SpawnSyncResult {
  pid?: number;
  output?: [string | null, string | Buffer | null, string | Buffer | null];
  stdout?: Buffer | string | null;
  stderr?: Buffer | string | null;
  status?: number | null;
  signal?: string | null;
  error?: Error;
}

function parseSpawnSyncOutputStreams(
  output: Deno.CommandOutput,
  name: "stdout" | "stderr",
): string | Buffer | null {
  // new Deno.Command().outputSync() returns getters for stdout and stderr that throw when set
  // to 'inherit'.
  try {
    return Buffer.from(output[name]) as string | Buffer;
  } catch {
    return null;
  }
}

export function spawnSync(
  command: string,
  args: string[],
  options: SpawnSyncOptions,
): SpawnSyncResult {
  const {
    env = Deno.env.toObject(),
    stdio = ["pipe", "pipe", "pipe"],
    shell = false,
    cwd,
    encoding,
    uid,
    gid,
    maxBuffer,
    windowsVerbatimArguments = false,
  } = options;
  const [
    _stdin_ = "pipe", // TODO(bartlomieju): use this?
    stdout_ = "pipe",
    stderr_ = "pipe",
    _channel, // TODO(kt3k): handle this correctly
  ] = normalizeStdioOption(stdio);
  [command, args] = buildCommand(command, args ?? [], shell);

  const result: SpawnSyncResult = {};
  try {
    const output = new Deno.Command(command, {
      args,
      cwd,
      env: mapValues(env, (value) => value.toString()),
      stdout: toDenoStdio(stdout_),
      stderr: toDenoStdio(stderr_),
      uid,
      gid,
      windowsRawArguments: windowsVerbatimArguments,
    }).outputSync();

    const status = output.signal ? null : output.code;
    let stdout = parseSpawnSyncOutputStreams(output, "stdout");
    let stderr = parseSpawnSyncOutputStreams(output, "stderr");

    if (
      (stdout && stdout.length > maxBuffer!) ||
      (stderr && stderr.length > maxBuffer!)
    ) {
      result.error = _createSpawnSyncError("ENOBUFS", command, args);
    }

    if (encoding && encoding !== "buffer") {
      stdout = stdout && stdout.toString(encoding);
      stderr = stderr && stderr.toString(encoding);
    }

    result.status = status;
    result.signal = output.signal;
    result.stdout = stdout;
    result.stderr = stderr;
    result.output = [output.signal, stdout, stderr];
  } catch (err) {
    if (err instanceof Deno.errors.NotFound) {
      result.error = _createSpawnSyncError("ENOENT", command, args);
    }
  }
  return result;
}

// These are Node.js CLI flags that expect a value. It's necessary to
// understand these flags in order to properly replace flags passed to the
// child process. For example, -e is a Node flag for eval mode if it is part
// of process.execArgv. However, -e could also be an application flag if it is
// part of process.execv instead. We only want to process execArgv flags.
const kLongArgType = 1;
const kShortArgType = 2;
const kLongArg = { type: kLongArgType };
const kShortArg = { type: kShortArgType };
const kNodeFlagsMap = new Map([
  ["--build-snapshot", kLongArg],
  ["-c", kShortArg],
  ["--check", kLongArg],
  ["-C", kShortArg],
  ["--conditions", kLongArg],
  ["--cpu-prof-dir", kLongArg],
  ["--cpu-prof-interval", kLongArg],
  ["--cpu-prof-name", kLongArg],
  ["--diagnostic-dir", kLongArg],
  ["--disable-proto", kLongArg],
  ["--dns-result-order", kLongArg],
  ["-e", kShortArg],
  ["--eval", kLongArg],
  ["--experimental-loader", kLongArg],
  ["--experimental-policy", kLongArg],
  ["--experimental-specifier-resolution", kLongArg],
  ["--heapsnapshot-near-heap-limit", kLongArg],
  ["--heapsnapshot-signal", kLongArg],
  ["--heap-prof-dir", kLongArg],
  ["--heap-prof-interval", kLongArg],
  ["--heap-prof-name", kLongArg],
  ["--icu-data-dir", kLongArg],
  ["--input-type", kLongArg],
  ["--inspect-publish-uid", kLongArg],
  ["--max-http-header-size", kLongArg],
  ["--openssl-config", kLongArg],
  ["-p", kShortArg],
  ["--print", kLongArg],
  ["--policy-integrity", kLongArg],
  ["--prof-process", kLongArg],
  ["-r", kShortArg],
  ["--require", kLongArg],
  ["--redirect-warnings", kLongArg],
  ["--report-dir", kLongArg],
  ["--report-directory", kLongArg],
  ["--report-filename", kLongArg],
  ["--report-signal", kLongArg],
  ["--secure-heap", kLongArg],
  ["--secure-heap-min", kLongArg],
  ["--snapshot-blob", kLongArg],
  ["--title", kLongArg],
  ["--tls-cipher-list", kLongArg],
  ["--tls-keylog", kLongArg],
  ["--unhandled-rejections", kLongArg],
  ["--use-largepages", kLongArg],
  ["--v8-pool-size", kLongArg],
]);
const kDenoSubcommands = new Set([
  "bench",
  "bundle",
  "cache",
  "check",
  "compile",
  "completions",
  "coverage",
  "doc",
  "eval",
  "fmt",
  "help",
  "info",
  "init",
  "install",
  "lint",
  "lsp",
  "repl",
  "run",
  "tasks",
  "test",
  "types",
  "uninstall",
  "upgrade",
  "vendor",
]);

function toDenoArgs(args: string[]): string[] {
  if (args.length === 0) {
    return args;
  }

  // Update this logic as more CLI arguments are mapped from Node to Deno.
  const denoArgs: string[] = [];
  let useRunArgs = true;

  for (let i = 0; i < args.length; i++) {
    const arg = args[i];

    if (arg.charAt(0) !== "-" || arg === "--") {
      // Not a flag or no more arguments.

      // If the arg is a Deno subcommand, then the child process is being
      // spawned as Deno, not Deno in Node compat mode. In this case, bail out
      // and return the original args.
      if (kDenoSubcommands.has(arg)) {
        return args;
      }

      // Copy of the rest of the arguments to the output.
      for (let j = i; j < args.length; j++) {
        denoArgs.push(args[j]);
      }

      break;
    }

    // Something that looks like a flag was passed.
    let flag = arg;
    let flagInfo = kNodeFlagsMap.get(arg);
    let isLongWithValue = false;
    let flagValue;

    if (flagInfo === undefined) {
      // If the flag was not found, it's either not a known flag or it's a long
      // flag containing an '='.
      const splitAt = arg.indexOf("=");

      if (splitAt !== -1) {
        flag = arg.slice(0, splitAt);
        flagInfo = kNodeFlagsMap.get(flag);
        flagValue = arg.slice(splitAt + 1);
        isLongWithValue = true;
      }
    }

    if (flagInfo === undefined) {
      // Not a known flag that expects a value. Just copy it to the output.
      denoArgs.push(arg);
      continue;
    }

    // This is a flag with a value. Get the value if we don't already have it.
    if (flagValue === undefined) {
      i++;

      if (i >= args.length) {
        // There was user error. There should be another arg for the value, but
        // there isn't one. Just copy the arg to the output. It's not going
        // to work anyway.
        denoArgs.push(arg);
        continue;
      }

      flagValue = args[i];
    }

    // Remap Node's eval flags to Deno.
    if (flag === "-e" || flag === "--eval") {
      denoArgs.push("eval", flagValue);
      useRunArgs = false;
    } else if (isLongWithValue) {
      denoArgs.push(arg);
    } else {
      denoArgs.push(flag, flagValue);
    }
  }

  if (useRunArgs) {
    // -A is not ideal, but needed to propagate permissions.
    // --unstable is needed for Node compat.
    denoArgs.unshift("run", "-A", "--unstable");
  }

  return denoArgs;
}

export function setupChannel(target, ipc) {
  async function readLoop() {
    try {
      while (true) {
        if (!target.connected || target.killed) {
          return;
        }
        const msg = await core.opAsync("op_node_ipc_read", ipc);
        if (msg == null) {
          // Channel closed.
          target.disconnect();
          return;
        }

        process.nextTick(handleMessage, msg);
      }
    } catch (err) {
      if (
        err instanceof Deno.errors.Interrupted ||
        err instanceof Deno.errors.BadResource
      ) {
        return;
      }
    }
  }

  function handleMessage(msg) {
    target.emit("message", msg);
  }

  target.send = function (message, handle, options, callback) {
    if (typeof handle === "function") {
      callback = handle;
      handle = undefined;
      options = undefined;
    } else if (typeof options === "function") {
      callback = options;
      options = undefined;
    } else if (options !== undefined) {
      validateObject(options, "options");
    }

    options = { swallowErrors: false, ...options };

    if (message === undefined) {
      throw new TypeError("ERR_MISSING_ARGS", "message");
    }

    if (handle !== undefined) {
      notImplemented("ChildProcess.send with handle");
    }

    core.opAsync("op_node_ipc_write", ipc, message)
      .then(() => {
        if (callback) {
          process.nextTick(callback, null);
        }
      });
  };

  target.connected = true;

  target.disconnect = function () {
    if (!this.connected) {
      this.emit("error", new Error("IPC channel is already disconnected"));
      return;
    }

    this.connected = false;
    process.nextTick(() => {
      core.close(ipc);
      target.emit("disconnect");
    });
  };

  // Start reading messages from the channel.
  readLoop();
}

export default {
  ChildProcess,
  normalizeSpawnArguments,
  stdioStringToArray,
  spawnSync,
  setupChannel,
};<|MERGE_RESOLUTION|>--- conflicted
+++ resolved
@@ -45,11 +45,7 @@
 import { getValidatedPath } from "ext:deno_node/internal/fs/utils.mjs";
 import process from "node:process";
 
-<<<<<<< HEAD
 const ops = core.ops;
-=======
-const core = globalThis.__bootstrap.core;
->>>>>>> 55fac9f5
 
 export function mapValues<T, O>(
   record: Readonly<Record<string, T>>,
