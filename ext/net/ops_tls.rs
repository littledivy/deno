// Copyright 2018-2025 the Deno authors. MIT license.

use std::borrow::Cow;
use std::cell::RefCell;
use std::convert::From;
use std::fs::File;
use std::io::BufReader;
use std::io::ErrorKind;
use std::io::Read;
use std::net::SocketAddr;
use std::num::NonZeroUsize;
use std::path::Path;
use std::rc::Rc;
use std::sync::Arc;

use deno_core::AsyncRefCell;
use deno_core::AsyncResult;
use deno_core::CancelHandle;
use deno_core::CancelTryFuture;
use deno_core::OpState;
use deno_core::RcRef;
use deno_core::Resource;
use deno_core::ResourceId;
use deno_core::futures::TryFutureExt;
use deno_core::op2;
use deno_core::v8;
use deno_error::JsErrorBox;
use deno_permissions::OpenAccessKind;
use deno_tls::ServerConfigProvider;
use deno_tls::SocketUse;
use deno_tls::TlsKey;
use deno_tls::TlsKeyLookup;
use deno_tls::TlsKeys;
use deno_tls::TlsKeysHolder;
use deno_tls::create_client_config;
use deno_tls::load_certs;
use deno_tls::load_private_keys;
use deno_tls::new_resolver;
use deno_tls::rustls::ClientConnection;
use deno_tls::rustls::ServerConfig;
use deno_tls::rustls::pki_types::ServerName;
pub use rustls_tokio_stream::TlsStream;
use rustls_tokio_stream::TlsStreamRead;
use rustls_tokio_stream::TlsStreamWrite;
use serde::Deserialize;
use tokio::io::AsyncReadExt;
use tokio::io::AsyncWriteExt;
use tokio::net::TcpStream;

use crate::DefaultTlsOptions;
use crate::NetPermissions;
use crate::UnsafelyIgnoreCertificateErrors;
use crate::io::TcpStreamResource;
use crate::ops::IpAddr;
use crate::ops::NetError;
use crate::ops::TlsHandshakeInfo;
use crate::raw::NetworkListenerResource;
use crate::resolve_addr::resolve_addr;
use crate::resolve_addr::resolve_addr_sync;
use crate::tcp::TcpListener;

pub const TLS_BUFFER_SIZE: Option<NonZeroUsize> = NonZeroUsize::new(65536);

pub struct TlsListener {
  pub(crate) tcp_listener: TcpListener,
  pub(crate) tls_config: Option<Arc<ServerConfig>>,
  pub(crate) server_config_provider: Option<ServerConfigProvider>,
}

impl TlsListener {
  pub async fn accept(
    &self,
  ) -> std::io::Result<(TlsStream<TcpStream>, SocketAddr)> {
    let (tcp, addr) = self.tcp_listener.accept().await?;
    let tls = if let Some(provider) = &self.server_config_provider {
      TlsStream::new_server_side_acceptor(
        tcp,
        provider.clone(),
        TLS_BUFFER_SIZE,
      )
    } else {
      TlsStream::new_server_side(
        tcp,
        self.tls_config.clone().unwrap(),
        TLS_BUFFER_SIZE,
      )
    };
    Ok((tls, addr))
  }
  pub fn local_addr(&self) -> std::io::Result<SocketAddr> {
    self.tcp_listener.local_addr()
  }
}

#[derive(Debug)]
enum TlsStreamInner {
  Tcp {
    rd: AsyncRefCell<TlsStreamRead<TcpStream>>,
    wr: AsyncRefCell<TlsStreamWrite<TcpStream>>,
  },
}

#[derive(Debug)]
pub struct TlsStreamResource {
<<<<<<< HEAD
  rd: AsyncRefCell<TlsStreamRead<TcpStream>>,
  wr: AsyncRefCell<TlsStreamWrite<TcpStream>>,
=======
  inner: TlsStreamInner,
>>>>>>> 0a01d630
  // `None` when a TLS handshake hasn't been done.
  handshake_info: RefCell<Option<TlsHandshakeInfo>>,
  cancel_handle: CancelHandle, // Only read and handshake ops get canceled.
}

impl TlsStreamResource {
<<<<<<< HEAD
  pub fn new(
=======
  pub fn new_tcp(
>>>>>>> 0a01d630
    (rd, wr): (TlsStreamRead<TcpStream>, TlsStreamWrite<TcpStream>),
  ) -> Self {
    Self {
      inner: TlsStreamInner::Tcp {
        rd: AsyncRefCell::new(rd),
        wr: AsyncRefCell::new(wr),
      },
      handshake_info: RefCell::new(None),
      cancel_handle: Default::default(),
    }
  }

<<<<<<< HEAD
  pub fn into_inner(
    self,
  ) -> (TlsStreamRead<TcpStream>, TlsStreamWrite<TcpStream>) {
    (self.rd.into_inner(), self.wr.into_inner())
=======
  pub fn into_tls_stream(self) -> TlsStream<TcpStream> {
    match self.inner {
      TlsStreamInner::Tcp { rd, wr } => {
        let read_half = rd.into_inner();
        let write_half = wr.into_inner();
        read_half.unsplit(write_half)
      }
    }
>>>>>>> 0a01d630
  }

  pub async fn read(
    self: Rc<Self>,
    data: &mut [u8],
  ) -> Result<usize, std::io::Error> {
    let mut rd = RcRef::map(&self, |r| match r.inner {
      TlsStreamInner::Tcp { ref rd, .. } => rd,
    })
    .borrow_mut()
    .await;
    let cancel_handle = RcRef::map(&self, |r| &r.cancel_handle);
    rd.read(data).try_or_cancel(cancel_handle).await
  }

  pub async fn write(
    self: Rc<Self>,
    data: &[u8],
  ) -> Result<usize, std::io::Error> {
    let mut wr = RcRef::map(&self, |r| match r.inner {
      TlsStreamInner::Tcp { ref wr, .. } => wr,
    })
    .borrow_mut()
    .await;
    let nwritten = wr.write(data).await?;
    wr.flush().await?;
    Ok(nwritten)
  }

  pub async fn shutdown(self: Rc<Self>) -> Result<(), std::io::Error> {
    let mut wr = RcRef::map(&self, |r| match r.inner {
      TlsStreamInner::Tcp { ref wr, .. } => wr,
    })
    .borrow_mut()
    .await;
    wr.shutdown().await?;
    Ok(())
  }

  pub async fn handshake(
    self: &Rc<Self>,
  ) -> Result<TlsHandshakeInfo, std::io::Error> {
    if let Some(tls_info) = &*self.handshake_info.borrow() {
      return Ok(tls_info.clone());
    }

    let mut wr = RcRef::map(self, |r| match r.inner {
      TlsStreamInner::Tcp { ref wr, .. } => wr,
    })
    .borrow_mut()
    .await;
    let cancel_handle = RcRef::map(self, |r| &r.cancel_handle);
    let handshake = wr.handshake().try_or_cancel(cancel_handle).await?;

    let alpn_protocol = handshake.alpn.map(|alpn| alpn.into());
    let tls_info = TlsHandshakeInfo { alpn_protocol };
    self.handshake_info.replace(Some(tls_info.clone()));
    Ok(tls_info)
  }
}

impl Resource for TlsStreamResource {
  deno_core::impl_readable_byob!();
  deno_core::impl_writable!();

  fn name(&self) -> Cow<str> {
    "tlsStream".into()
  }

  fn shutdown(self: Rc<Self>) -> AsyncResult<()> {
    Box::pin(self.shutdown().map_err(JsErrorBox::from_err))
  }

  fn close(self: Rc<Self>) {
    self.cancel_handle.cancel();
  }
}

#[derive(Deserialize)]
#[serde(rename_all = "camelCase")]
pub struct ConnectTlsArgs {
  cert_file: Option<String>,
  ca_certs: Vec<String>,
  alpn_protocols: Option<Vec<String>>,
  server_name: Option<String>,
}

#[derive(Deserialize)]
#[serde(rename_all = "camelCase")]
pub struct StartTlsArgs {
  rid: ResourceId,
  ca_certs: Vec<String>,
  hostname: String,
  alpn_protocols: Option<Vec<String>>,
  reject_unauthorized: Option<bool>,
}

#[op2]
#[cppgc]
pub fn op_tls_key_null() -> TlsKeysHolder {
  TlsKeysHolder::from(TlsKeys::Null)
}

#[op2(reentrant)]
#[cppgc]
pub fn op_tls_key_static(
  #[string] cert: &str,
  #[string] key: &str,
) -> Result<TlsKeysHolder, deno_tls::TlsError> {
  let cert = load_certs(&mut BufReader::new(cert.as_bytes()))?;
  let key = load_private_keys(key.as_bytes())?
    .into_iter()
    .next()
    .unwrap();
  Ok(TlsKeysHolder::from(TlsKeys::Static(TlsKey(cert, key))))
}

#[op2]
pub fn op_tls_cert_resolver_create<'s>(
  scope: &mut v8::HandleScope<'s>,
) -> v8::Local<'s, v8::Array> {
  let (resolver, lookup) = new_resolver();
  let resolver = deno_core::cppgc::make_cppgc_object(
    scope,
    TlsKeysHolder::from(TlsKeys::Resolver(resolver)),
  );
  let lookup = deno_core::cppgc::make_cppgc_object(scope, lookup);
  v8::Array::new_with_elements(scope, &[resolver.into(), lookup.into()])
}

#[op2(async)]
#[string]
pub async fn op_tls_cert_resolver_poll(
  #[cppgc] lookup: &TlsKeyLookup,
) -> Option<String> {
  lookup.poll().await
}

#[op2(fast)]
pub fn op_tls_cert_resolver_resolve(
  #[cppgc] lookup: &TlsKeyLookup,
  #[string] sni: String,
  #[cppgc] key: &TlsKeysHolder,
) -> Result<(), NetError> {
  let TlsKeys::Static(key) = key.take() else {
    return Err(NetError::UnexpectedKeyType);
  };
  lookup.resolve(sni, Ok(key));
  Ok(())
}

#[op2(fast)]
pub fn op_tls_cert_resolver_resolve_error(
  #[cppgc] lookup: &TlsKeyLookup,
  #[string] sni: String,
  #[string] error: String,
) {
  lookup.resolve(sni, Err(error))
}

#[op2(stack_trace)]
#[serde]
pub fn op_tls_start<NP>(
  state: Rc<RefCell<OpState>>,
  #[serde] args: StartTlsArgs,
  #[cppgc] key_pair: Option<&TlsKeysHolder>,
) -> Result<(ResourceId, IpAddr, IpAddr), NetError>
where
  NP: NetPermissions + 'static,
{
  let rid = args.rid;
  let reject_unauthorized = args.reject_unauthorized.unwrap_or(true);
  let hostname = match &*args.hostname {
    "" => "localhost".to_string(),
    n => n.to_string(),
  };

  let ca_certs = args
    .ca_certs
    .into_iter()
    .map(|s| s.into_bytes())
    .collect::<Vec<_>>();

  let hostname_dns = ServerName::try_from(hostname.to_string())
    .map_err(|_| NetError::InvalidHostname(hostname))?;

  // --unsafely-ignore-certificate-errors overrides the `rejectUnauthorized` option.
  let unsafely_ignore_certificate_errors = if reject_unauthorized {
    state
      .borrow()
      .try_borrow::<UnsafelyIgnoreCertificateErrors>()
      .and_then(|it| it.0.clone())
  } else {
    Some(Vec::new())
  };

  let root_cert_store = state
    .borrow()
    .borrow::<DefaultTlsOptions>()
    .root_cert_store()
    .map_err(NetError::RootCertStore)?;

  let resource_rc = state
    .borrow_mut()
    .resource_table
    .take::<TcpStreamResource>(rid)
    .map_err(NetError::Resource)?;
  // This TCP connection might be used somewhere else. If it's the case, we cannot proceed with the
  // process of starting a TLS connection on top of this TCP connection, so we just return a Busy error.
  // See also: https://github.com/denoland/deno/pull/16242
  let resource =
    Rc::try_unwrap(resource_rc).map_err(|_| NetError::TcpStreamBusy)?;
  let (read_half, write_half) = resource.into_inner();
  let tcp_stream = read_half.reunite(write_half).map_err(NetError::Reunite)?;

  let local_addr = tcp_stream.local_addr()?;
  let remote_addr = tcp_stream.peer_addr()?;

  let tls_null = TlsKeysHolder::from(TlsKeys::Null);
  let key_pair = key_pair.unwrap_or(&tls_null);
  let mut tls_config = create_client_config(
    root_cert_store,
    ca_certs,
    unsafely_ignore_certificate_errors,
    key_pair.take(),
    SocketUse::GeneralSsl,
  )?;

  if let Some(alpn_protocols) = args.alpn_protocols {
    tls_config.alpn_protocols =
      alpn_protocols.into_iter().map(|s| s.into_bytes()).collect();
  }

  let tls_config = Arc::new(tls_config);
  let tls_stream = TlsStream::new_client_side(
    tcp_stream,
    ClientConnection::new(tls_config, hostname_dns)?,
    TLS_BUFFER_SIZE,
  );

  let rid = {
    let mut state_ = state.borrow_mut();
    state_
      .resource_table
      .add(TlsStreamResource::new_tcp(tls_stream.into_split()))
  };

  Ok((rid, IpAddr::from(local_addr), IpAddr::from(remote_addr)))
}

#[op2(async, stack_trace)]
#[serde]
pub async fn op_net_connect_tls<NP>(
  state: Rc<RefCell<OpState>>,
  #[serde] addr: IpAddr,
  #[serde] args: ConnectTlsArgs,
  #[cppgc] key_pair: &TlsKeysHolder,
) -> Result<(ResourceId, IpAddr, IpAddr), NetError>
where
  NP: NetPermissions + 'static,
{
  let cert_file = args.cert_file.as_deref();
  let unsafely_ignore_certificate_errors = state
    .borrow()
    .try_borrow::<UnsafelyIgnoreCertificateErrors>()
    .and_then(|it| it.0.clone());

  let cert_file = {
    let mut s = state.borrow_mut();
    let permissions = s.borrow_mut::<NP>();
    permissions
      .check_net(&(&addr.hostname, Some(addr.port)), "Deno.connectTls()")
      .map_err(NetError::Permission)?;
    if let Some(path) = cert_file {
      Some(
        permissions
          .check_open(
            Cow::Borrowed(Path::new(path)),
            OpenAccessKind::ReadNoFollow,
            "Deno.connectTls()",
          )
          .map_err(NetError::Permission)?,
      )
    } else {
      None
    }
  };

  let mut ca_certs = args
    .ca_certs
    .into_iter()
    .map(|s| s.into_bytes())
    .collect::<Vec<_>>();

  if let Some(path) = cert_file {
    let mut buf = Vec::new();
    File::open(path)?.read_to_end(&mut buf)?;
    ca_certs.push(buf);
  };

  let root_cert_store = state
    .borrow()
    .borrow::<DefaultTlsOptions>()
    .root_cert_store()
    .map_err(NetError::RootCertStore)?;
  let hostname_dns = if let Some(server_name) = args.server_name {
    ServerName::try_from(server_name)
  } else {
    ServerName::try_from(addr.hostname.clone())
  }
  .map_err(|_| NetError::InvalidHostname(addr.hostname.clone()))?;
  let connect_addr = resolve_addr(&addr.hostname, addr.port)
    .await?
    .next()
    .ok_or_else(|| NetError::NoResolvedAddress)?;
  let tcp_stream = TcpStream::connect(connect_addr).await?;
  let local_addr = tcp_stream.local_addr()?;
  let remote_addr = tcp_stream.peer_addr()?;

  let mut tls_config = create_client_config(
    root_cert_store,
    ca_certs,
    unsafely_ignore_certificate_errors,
    key_pair.take(),
    SocketUse::GeneralSsl,
  )?;

  if let Some(alpn_protocols) = args.alpn_protocols {
    tls_config.alpn_protocols =
      alpn_protocols.into_iter().map(|s| s.into_bytes()).collect();
  }

  let tls_config = Arc::new(tls_config);

  let tls_stream = TlsStream::new_client_side(
    tcp_stream,
    ClientConnection::new(tls_config, hostname_dns)?,
    TLS_BUFFER_SIZE,
  );

  let rid = {
    let mut state_ = state.borrow_mut();
    state_
      .resource_table
      .add(TlsStreamResource::new_tcp(tls_stream.into_split()))
  };

  Ok((rid, IpAddr::from(local_addr), IpAddr::from(remote_addr)))
}

#[derive(Deserialize)]
#[serde(rename_all = "camelCase")]
pub struct ListenTlsArgs {
  alpn_protocols: Option<Vec<String>>,
  reuse_port: bool,
  #[serde(default)]
  load_balanced: bool,
}

#[op2(stack_trace)]
#[serde]
pub fn op_net_listen_tls<NP>(
  state: &mut OpState,
  #[serde] addr: IpAddr,
  #[serde] args: ListenTlsArgs,
  #[cppgc] keys: &TlsKeysHolder,
) -> Result<(ResourceId, IpAddr), NetError>
where
  NP: NetPermissions + 'static,
{
  if args.reuse_port {
    super::check_unstable(state, "Deno.listenTls({ reusePort: true })");
  }

  {
    let permissions = state.borrow_mut::<NP>();
    permissions
      .check_net(&(&addr.hostname, Some(addr.port)), "Deno.listenTls()")
      .map_err(NetError::Permission)?;
  }

  let bind_addr = resolve_addr_sync(&addr.hostname, addr.port)?
    .next()
    .ok_or(NetError::NoResolvedAddress)?;

  let tcp_listener = if args.load_balanced {
    TcpListener::bind_load_balanced(bind_addr)
  } else {
    TcpListener::bind_direct(bind_addr, args.reuse_port)
  }?;
  let local_addr = tcp_listener.local_addr()?;
  let alpn = args
    .alpn_protocols
    .unwrap_or_default()
    .into_iter()
    .map(|s| s.into_bytes())
    .collect();
  let listener = match keys.take() {
    TlsKeys::Null => return Err(NetError::ListenTlsRequiresKey),
    TlsKeys::Static(TlsKey(cert, key)) => {
      let mut tls_config = ServerConfig::builder()
        .with_no_client_auth()
        .with_single_cert(cert, key)?;
      tls_config.alpn_protocols = alpn;
      TlsListener {
        tcp_listener,
        tls_config: Some(tls_config.into()),
        server_config_provider: None,
      }
    }
    TlsKeys::Resolver(resolver) => TlsListener {
      tcp_listener,
      tls_config: None,
      server_config_provider: Some(resolver.into_server_config_provider(alpn)),
    },
  };

  let tls_listener_resource = NetworkListenerResource::new(listener);

  let rid = state.resource_table.add(tls_listener_resource);

  Ok((rid, IpAddr::from(local_addr)))
}

#[op2(async)]
#[serde]
pub async fn op_net_accept_tls(
  state: Rc<RefCell<OpState>>,
  #[smi] rid: ResourceId,
) -> Result<(ResourceId, IpAddr, IpAddr), NetError> {
  let resource = state
    .borrow()
    .resource_table
    .get::<NetworkListenerResource<TlsListener>>(rid)
    .map_err(|_| NetError::ListenerClosed)?;

  let cancel_handle = RcRef::map(&resource, |r| &r.cancel);
  let listener = RcRef::map(&resource, |r| &r.listener)
    .try_borrow_mut()
    .ok_or_else(|| NetError::AcceptTaskOngoing)?;

  let (tls_stream, remote_addr) =
    match listener.accept().try_or_cancel(&cancel_handle).await {
      Ok(tuple) => tuple,
      Err(err) if err.kind() == ErrorKind::Interrupted => {
        return Err(NetError::ListenerClosed);
      }
      Err(err) => return Err(err.into()),
    };

  let local_addr = tls_stream.local_addr()?;
  let rid = {
    let mut state_ = state.borrow_mut();
    state_
      .resource_table
      .add(TlsStreamResource::new_tcp(tls_stream.into_split()))
  };

  Ok((rid, IpAddr::from(local_addr), IpAddr::from(remote_addr)))
}

#[op2(async)]
#[serde]
pub async fn op_tls_handshake(
  state: Rc<RefCell<OpState>>,
  #[smi] rid: ResourceId,
) -> Result<TlsHandshakeInfo, NetError> {
  let resource = state
    .borrow()
    .resource_table
    .get::<TlsStreamResource>(rid)
    .map_err(|_| NetError::ListenerClosed)?;
  resource.handshake().await.map_err(Into::into)
}<|MERGE_RESOLUTION|>--- conflicted
+++ resolved
@@ -102,23 +102,14 @@
 
 #[derive(Debug)]
 pub struct TlsStreamResource {
-<<<<<<< HEAD
-  rd: AsyncRefCell<TlsStreamRead<TcpStream>>,
-  wr: AsyncRefCell<TlsStreamWrite<TcpStream>>,
-=======
   inner: TlsStreamInner,
->>>>>>> 0a01d630
   // `None` when a TLS handshake hasn't been done.
   handshake_info: RefCell<Option<TlsHandshakeInfo>>,
   cancel_handle: CancelHandle, // Only read and handshake ops get canceled.
 }
 
 impl TlsStreamResource {
-<<<<<<< HEAD
-  pub fn new(
-=======
   pub fn new_tcp(
->>>>>>> 0a01d630
     (rd, wr): (TlsStreamRead<TcpStream>, TlsStreamWrite<TcpStream>),
   ) -> Self {
     Self {
@@ -131,12 +122,6 @@
     }
   }
 
-<<<<<<< HEAD
-  pub fn into_inner(
-    self,
-  ) -> (TlsStreamRead<TcpStream>, TlsStreamWrite<TcpStream>) {
-    (self.rd.into_inner(), self.wr.into_inner())
-=======
   pub fn into_tls_stream(self) -> TlsStream<TcpStream> {
     match self.inner {
       TlsStreamInner::Tcp { rd, wr } => {
@@ -145,7 +130,6 @@
         read_half.unsplit(write_half)
       }
     }
->>>>>>> 0a01d630
   }
 
   pub async fn read(
