# Copyright 2018-2022 the Deno authors. All rights reserved. MIT license.
[package]
name = "serde_v8"
version = "0.54.0"
authors = ["the Deno authors"]
edition = "2021"
license = "MIT"
readme = "README.md"
repository = "https://github.com/denoland/deno"
description = "Rust to V8 serialization and deserialization"

[lib]
path = "lib.rs"

[dependencies]
bytes = "1"
derive_more = "0.99.17"
serde = { version = "1.0.136", features = ["derive"] }
smallvec = { version = "1.8", features = ["union"] }
<<<<<<< HEAD
v8 = { git = "https://github.com/denoland/rusty_v8", version = "0.46.0", default-features = false }
# v8 = { path = "../../rusty_v8" }
=======
v8 = { version = "0.47.0", default-features = false }
>>>>>>> 27a72a12

[dev-dependencies]
bencher = "0.1"
serde_json = "1.0.64"

[[example]]
name = "basic"

[[bench]]
name = "de"
harness = false

[[bench]]
name = "ser"
harness = false<|MERGE_RESOLUTION|>--- conflicted
+++ resolved
@@ -17,12 +17,7 @@
 derive_more = "0.99.17"
 serde = { version = "1.0.136", features = ["derive"] }
 smallvec = { version = "1.8", features = ["union"] }
-<<<<<<< HEAD
-v8 = { git = "https://github.com/denoland/rusty_v8", version = "0.46.0", default-features = false }
-# v8 = { path = "../../rusty_v8" }
-=======
 v8 = { version = "0.47.0", default-features = false }
->>>>>>> 27a72a12
 
 [dev-dependencies]
 bencher = "0.1"
