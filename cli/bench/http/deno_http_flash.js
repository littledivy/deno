--- conflicted
+++ resolved
@@ -1,12 +1,5 @@
 // Copyright 2018-2022 the Deno authors. All rights reserved. MIT license.
-<<<<<<< HEAD
-const { serve } = Deno.flash;
-serve(async (r) => {
-   return new Response("Hello World")
-}, { hostname: "127.0.0.1", port: 9000 });
-=======
 Deno.serve(() => new Response("Hello World"), {
   hostname: "127.0.0.1",
   port: 9000,
-});
->>>>>>> 43656d08
+});