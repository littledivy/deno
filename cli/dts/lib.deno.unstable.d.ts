// Copyright 2018-2022 the Deno authors. All rights reserved. MIT license.

/// <reference no-default-lib="true" />
/// <reference lib="deno.ns" />

declare namespace Deno {
  /**
   * **UNSTABLE**: New API, yet to be vetted.  This API is under consideration to
   * determine if permissions are required to call it.
   *
   * Retrieve the process umask.  If `mask` is provided, sets the process umask.
   * This call always returns what the umask was before the call.
   *
   * ```ts
   * console.log(Deno.umask());  // e.g. 18 (0o022)
   * const prevUmaskValue = Deno.umask(0o077);  // e.g. 18 (0o022)
   * console.log(Deno.umask());  // e.g. 63 (0o077)
   * ```
   *
   * NOTE:  This API is not implemented on Windows
   */
  export function umask(mask?: number): number;

  /** **UNSTABLE**: New API, yet to be vetted.
   *
   * Gets the size of the console as columns/rows.
   *
   * ```ts
   * const { columns, rows } = Deno.consoleSize(Deno.stdout.rid);
   * ```
   */
  export function consoleSize(
    rid: number,
  ): {
    columns: number;
    rows: number;
  };

  /** **Unstable**  There are questions around which permission this needs. And
   * maybe should be renamed (loadAverage?)
   *
   * Returns an array containing the 1, 5, and 15 minute load averages. The
   * load average is a measure of CPU and IO utilization of the last one, five,
   * and 15 minute periods expressed as a fractional number.  Zero means there
   * is no load. On Windows, the three values are always the same and represent
   * the current load, not the 1, 5 and 15 minute load averages.
   *
   * ```ts
   * console.log(Deno.loadavg());  // e.g. [ 0.71, 0.44, 0.44 ]
   * ```
   *
   * Requires `allow-env` permission.
   */
  export function loadavg(): number[];

  /** **Unstable** new API. yet to be vetted. Under consideration to possibly move to
   * Deno.build or Deno.versions and if it should depend sys-info, which may not
   * be desireable.
   *
   * Returns the release version of the Operating System.
   *
   * ```ts
   * console.log(Deno.osRelease());
   * ```
   *
   * Requires `allow-env` permission.
   */
  export function osRelease(): string;

  /** **Unstable** new API. yet to be vetted.
   *
   * Displays the total amount of free and used physical and swap memory in the
   * system, as well as the buffers and caches used by the kernel.
   *
   * This is similar to the `free` command in Linux
   *
   * ```ts
   * console.log(Deno.systemMemoryInfo());
   * ```
   *
   * Requires `allow-env` permission.
   */
  export function systemMemoryInfo(): SystemMemoryInfo;

  export interface SystemMemoryInfo {
    /** Total installed memory */
    total: number;
    /** Unused memory */
    free: number;
    /** Estimation of how much memory is available  for  starting  new
     * applications, without  swapping. Unlike the data provided by the cache or
     * free fields, this field takes into account page cache and also that not
     * all reclaimable memory slabs will be reclaimed due to items being in use
     */
    available: number;
    /** Memory used by kernel buffers */
    buffers: number;
    /** Memory  used  by  the  page  cache  and  slabs */
    cached: number;
    /** Total swap memory */
    swapTotal: number;
    /** Unused swap memory */
    swapFree: number;
  }

  /** The information of the network interface */
  export interface NetworkInterfaceInfo {
    /** The network interface name */
    name: string;
    /** The IP protocol version */
    family: "IPv4" | "IPv6";
    /** The IP address */
    address: string;
    /** The netmask */
    netmask: string;
    /** The IPv6 scope id or null */
    scopeid: number | null;
    /** The CIDR range */
    cidr: string;
    /** The MAC address */
    mac: string;
  }

  /** **Unstable** new API. yet to be vetted.
   *
   * Returns an array of the network interface informations.
   *
   * ```ts
   * console.log(Deno.networkInterfaces());
   * ```
   *
   * Requires `allow-env` permission.
   */
  export function networkInterfaces(): NetworkInterfaceInfo[];

  /** **Unstable** new API. yet to be vetted.
   *
   * Returns the user id of the process on POSIX platforms. Returns null on windows.
   *
   * ```ts
   * console.log(Deno.getUid());
   * ```
   *
   * Requires `allow-env` permission.
   */
  export function getUid(): number | null;

  /** All possible types for interfacing with foreign functions */
  export type NativeType =
    | "void"
    | "u8"
    | "i8"
    | "u16"
    | "i16"
    | "u32"
    | "i32"
    | "u64"
    | "i64"
    | "usize"
    | "isize"
    | "f32"
    | "f64"
    | "pointer";

  /** A foreign function as defined by its parameter and result types */
<<<<<<< HEAD
  export interface ForeignFunction {
    parameters:
      (NativeType | { function: Omit<ForeignFunction, "nonblocking"> })[];
    result: NativeType;
=======
  export interface ForeignFunction<
    Parameters extends readonly NativeType[] = readonly NativeType[],
    Result extends NativeType = NativeType,
    NonBlocking extends boolean = boolean,
  > {
    /** Name of the symbol, defaults to the key name in symbols object. */
    name?: string;
    parameters: Parameters;
    result: Result;
>>>>>>> 26f5c223
    /** When true, function calls will run on a dedicated blocking thread and will return a Promise resolving to the `result`. */
    nonblocking?: NonBlocking;
  }

  /** A foreign function interface descriptor */
  export interface ForeignFunctionInterface {
    [name: string]: ForeignFunction;
  }

  /** All possible number types interfacing with foreign functions */
  type StaticNativeNumberType = Exclude<NativeType, "void" | "pointer">;

  /** Infers a foreign function return type */
  type StaticForeignFunctionResult<T extends NativeType> = T extends "void"
    ? void
    : T extends StaticNativeNumberType ? number
    : T extends "pointer" ? UnsafePointer
    : never;

  type StaticForeignFunctionParameter<T> = T extends "void" ? void
    : T extends StaticNativeNumberType ? number
    : T extends "pointer" ? Deno.UnsafePointer | Deno.TypedArray | null
    : unknown;

  /** Infers a foreign function parameter list. */
  type StaticForeignFunctionParameters<T extends readonly NativeType[]> = [
    ...{
      [K in keyof T]: StaticForeignFunctionParameter<T[K]>;
    },
  ];

  /** Infers a foreign function */
  type StaticForeignFunction<T extends ForeignFunction> = (
    ...args: StaticForeignFunctionParameters<T["parameters"]>
  ) => ConditionalAsync<
    T["nonblocking"],
    StaticForeignFunctionResult<T["result"]>
  >;

  type ConditionalAsync<IsAsync extends boolean | undefined, T> =
    IsAsync extends true ? Promise<T> : T;

  /** Infers a foreign function interface */
  type StaticForeignFunctionInterface<T extends ForeignFunctionInterface> = {
    [K in keyof T]: StaticForeignFunction<T[K]>;
  };

  type TypedArray =
    | Int8Array
    | Uint8Array
    | Int16Array
    | Uint16Array
    | Int32Array
    | Uint32Array
    | Uint8ClampedArray
    | Float32Array
    | Float64Array
    | BigInt64Array
    | BigUint64Array;

  /** **UNSTABLE**: Unsafe and new API, beware!
   *
   * An unsafe pointer to a memory location for passing and returning pointers to and from the ffi
   */
  export class UnsafePointer {
    constructor(value: bigint);

    value: bigint;

    /**
     * Return the direct memory pointer to the typed array in memory
     */
    static of(typedArray: TypedArray): UnsafePointer;

    /**
     * Returns the value of the pointer which is useful in certain scenarios.
     */
    valueOf(): bigint;
  }

  /** **UNSTABLE**: Unsafe and new API, beware!
   *
   * An unsafe pointer view to a memory location as specified by the `pointer`
   * value. The `UnsafePointerView` API mimics the standard built in interface
   * `DataView` for accessing the underlying types at an memory location
   * (numbers, strings and raw bytes).
   */
  export class UnsafePointerView {
    constructor(pointer: UnsafePointer);

    pointer: UnsafePointer;

    /** Gets an unsigned 8-bit integer at the specified byte offset from the pointer. */
    getUint8(offset?: number): number;
    /** Gets a signed 8-bit integer at the specified byte offset from the pointer. */
    getInt8(offset?: number): number;
    /** Gets an unsigned 16-bit integer at the specified byte offset from the pointer. */
    getUint16(offset?: number): number;
    /** Gets a signed 16-bit integer at the specified byte offset from the pointer. */
    getInt16(offset?: number): number;
    /** Gets an unsigned 32-bit integer at the specified byte offset from the pointer. */
    getUint32(offset?: number): number;
    /** Gets a signed 32-bit integer at the specified byte offset from the pointer. */
    getInt32(offset?: number): number;
    /** Gets an unsigned 64-bit integer at the specified byte offset from the pointer. */
    getBigUint64(offset?: number): bigint;
    /** Gets a signed 64-bit integer at the specified byte offset from the pointer. */
    getBigInt64(offset?: number): bigint;
    /** Gets a signed 32-bit float at the specified byte offset from the pointer. */
    getFloat32(offset?: number): number;
    /** Gets a signed 64-bit float at the specified byte offset from the pointer. */
    getFloat64(offset?: number): number;
    /** Gets a C string (null terminated string) at the specified byte offset from the pointer. */
    getCString(offset?: number): string;
    /** Gets an ArrayBuffer of length `byteLength` at the specified byte offset from the pointer. */
    getArrayBuffer(byteLength: number, offset?: number): ArrayBuffer;
    /** Copies the memory of the pointer into a typed array. Length is determined from the typed array's `byteLength`. Also takes optional offset from the pointer. */
    copyInto(destination: TypedArray, offset?: number): void;
  }

  /**
   * **UNSTABLE**: Unsafe and new API, beware!
   *
   * An unsafe pointer to a function, for calling functions that are not
   * present as symbols.
   */
  export class UnsafeFnPointer<Fn extends ForeignFunction> {
    pointer: UnsafePointer;
    definition: Fn;

    constructor(pointer: UnsafePointer, definition: Fn);

    call(
      ...args: StaticForeignFunctionParameters<Fn["parameters"]>
    ): ConditionalAsync<
      Fn["nonblocking"],
      StaticForeignFunctionResult<Fn["result"]>
    >;
  }

  /** A dynamic library resource */
  export interface DynamicLibrary<S extends ForeignFunctionInterface> {
    /** All of the registered symbols along with functions for calling them */
    symbols: StaticForeignFunctionInterface<S>;
    close(): void;
  }

  /** **UNSTABLE**: Unsafe and new API, beware!
   *
   * Opens a dynamic library and registers symbols
   */
  export function dlopen<S extends ForeignFunctionInterface>(
    filename: string | URL,
    symbols: S,
  ): DynamicLibrary<S>;

  /** The log category for a diagnostic message. */
  export enum DiagnosticCategory {
    Warning = 0,
    Error = 1,
    Suggestion = 2,
    Message = 3,
  }

  export interface DiagnosticMessageChain {
    messageText: string;
    category: DiagnosticCategory;
    code: number;
    next?: DiagnosticMessageChain[];
  }

  export interface Diagnostic {
    /** A string message summarizing the diagnostic. */
    messageText?: string;
    /** An ordered array of further diagnostics. */
    messageChain?: DiagnosticMessageChain;
    /** Information related to the diagnostic. This is present when there is a
     * suggestion or other additional diagnostic information */
    relatedInformation?: Diagnostic[];
    /** The text of the source line related to the diagnostic. */
    sourceLine?: string;
    source?: string;
    /** The start position of the error. Zero based index. */
    start?: {
      line: number;
      character: number;
    };
    /** The end position of the error.  Zero based index. */
    end?: {
      line: number;
      character: number;
    };
    /** The filename of the resource related to the diagnostic message. */
    fileName?: string;
    /** The category of the diagnostic. */
    category: DiagnosticCategory;
    /** A number identifier. */
    code: number;
  }

  /** **UNSTABLE**: new API, yet to be vetted.
   *
   * Format an array of diagnostic items and return them as a single string in a
   * user friendly format. If there are no diagnostics then it will return an
   * empty string.
   *
   * ```ts
   * const { diagnostics } = await Deno.emit("file_with_compile_issues.ts");
   * console.table(diagnostics);  // Prints raw diagnostic data
   * console.log(Deno.formatDiagnostics(diagnostics));  // User friendly output of diagnostics
   * console.log(Deno.formatDiagnostics([]));  // An empty string
   * ```
   *
   * @param diagnostics An array of diagnostic items to format
   */
  export function formatDiagnostics(diagnostics: Diagnostic[]): string;

  /** **UNSTABLE**: new API, yet to be vetted.
   *
   * A specific subset TypeScript compiler options that can be supported by the
   * Deno TypeScript compiler. */
  export interface CompilerOptions {
    /** Allow JavaScript files to be compiled. Defaults to `true`. */
    allowJs?: boolean;
    /** Allow default imports from modules with no default export. This does not
     * affect code emit, just typechecking. Defaults to `false`. */
    allowSyntheticDefaultImports?: boolean;
    /** Allow accessing UMD globals from modules. Defaults to `false`. */
    allowUmdGlobalAccess?: boolean;
    /** Do not report errors on unreachable code. Defaults to `false`. */
    allowUnreachableCode?: boolean;
    /** Do not report errors on unused labels. Defaults to `false` */
    allowUnusedLabels?: boolean;
    /** Parse in strict mode and emit `"use strict"` for each source file.
     * Defaults to `true`. */
    alwaysStrict?: boolean;
    /** Base directory to resolve non-relative module names. Defaults to
     * `undefined`. */
    baseUrl?: string;
    /** The character set of the input files. Defaults to `"utf8"`. */
    charset?: string;
    /** Report errors in `.js` files. Use in conjunction with `allowJs`. Defaults
     * to `false`. */
    checkJs?: boolean;
    /** Generates corresponding `.d.ts` file. Defaults to `false`. */
    declaration?: boolean;
    /** Output directory for generated declaration files. */
    declarationDir?: string;
    /** Generates a source map for each corresponding `.d.ts` file. Defaults to
     * `false`. */
    declarationMap?: boolean;
    /** Provide full support for iterables in `for..of`, spread and
     * destructuring when targeting ES5 or ES3. Defaults to `false`. */
    downlevelIteration?: boolean;
    /** Only emit `.d.ts` declaration files. Defaults to `false`. */
    emitDeclarationOnly?: boolean;
    /** Emit design-type metadata for decorated declarations in source. See issue
     * [microsoft/TypeScript#2577](https://github.com/Microsoft/TypeScript/issues/2577)
     * for details. Defaults to `false`. */
    emitDecoratorMetadata?: boolean;
    /** Emit `__importStar` and `__importDefault` helpers for runtime babel
     * ecosystem compatibility and enable `allowSyntheticDefaultImports` for type
     * system compatibility. Defaults to `true`. */
    esModuleInterop?: boolean;
    /** Enables experimental support for ES decorators. Defaults to `true`. */
    experimentalDecorators?: boolean;
    /** Import emit helpers (e.g. `__extends`, `__rest`, etc..) from
     * [tslib](https://www.npmjs.com/package/tslib). */
    importHelpers?: boolean;
    /** This flag controls how `import` works, there are 3 different options:
     *
     * - `remove`: The default behavior of dropping import statements which only
     *   reference types.
     * - `preserve`: Preserves all `import` statements whose values or types are
     *   never used. This can cause imports/side-effects to be preserved.
     * - `error`: This preserves all imports (the same as the preserve option),
     *   but will error when a value import is only used as a type. This might
     *   be useful if you want to ensure no values are being accidentally
     *   imported, but still make side-effect imports explicit.
     *
     * This flag works because you can use `import type` to explicitly create an
     * `import` statement which should never be emitted into JavaScript. */
    importsNotUsedAsValues?: "remove" | "preserve" | "error";
    /** Emit a single file with source maps instead of having a separate file.
     * Defaults to `false`. */
    inlineSourceMap?: boolean;
    /** Emit the source alongside the source maps within a single file; requires
     * `inlineSourceMap` or `sourceMap` to be set. Defaults to `false`. */
    inlineSources?: boolean;
    /** Support JSX in `.tsx` files: `"react"`, `"preserve"`, `"react-native"`,
     * `"react-jsx", `"react-jsxdev"`.
     * Defaults to `"react"`. */
    jsx?: "react" | "preserve" | "react-native" | "react-jsx" | "react-jsx-dev";
    /** Specify the JSX factory function to use when targeting react JSX emit,
     * e.g. `React.createElement` or `h`. Defaults to `React.createElement`. */
    jsxFactory?: string;
    /** Specify the JSX fragment factory function to use when targeting react
     * JSX emit, e.g. `Fragment`. Defaults to `React.Fragment`. */
    jsxFragmentFactory?: string;
    /** Declares the module specifier to be used for importing the `jsx` and
     * `jsxs` factory functions when using jsx as `"react-jsx"` or
     * `"react-jsxdev"`. Defaults to `"react"`. */
    jsxImportSource?: string;
    /** Resolve keyof to string valued property names only (no numbers or
     * symbols). Defaults to `false`. */
    keyofStringsOnly?: string;
    /** List of library files to be included in the compilation. If omitted,
     * then the Deno main runtime libs are used. */
    lib?: string[];
    /** The locale to use to show error messages. */
    locale?: string;
    /** Specifies the location where debugger should locate map files instead of
     * generated locations. Use this flag if the `.map` files will be located at
     * run-time in a different location than the `.js` files. The location
     * specified will be embedded in the source map to direct the debugger where
     * the map files will be located. Defaults to `undefined`. */
    mapRoot?: string;
    /** Specify the module format for the emitted code. Defaults to
     * `"esnext"`. */
    module?:
      | "none"
      | "commonjs"
      | "amd"
      | "system"
      | "umd"
      | "es6"
      | "es2015"
      | "es2020"
      | "esnext";
    /** Do not generate custom helper functions like `__extends` in compiled
     * output. Defaults to `false`. */
    noEmitHelpers?: boolean;
    /** Report errors for fallthrough cases in switch statement. Defaults to
     * `false`. */
    noFallthroughCasesInSwitch?: boolean;
    /** Raise error on expressions and declarations with an implied any type.
     * Defaults to `true`. */
    noImplicitAny?: boolean;
    /** Report an error when not all code paths in function return a value.
     * Defaults to `false`. */
    noImplicitReturns?: boolean;
    /** Raise error on `this` expressions with an implied `any` type. Defaults to
     * `true`. */
    noImplicitThis?: boolean;
    /** Do not emit `"use strict"` directives in module output. Defaults to
     * `false`. */
    noImplicitUseStrict?: boolean;
    /** Do not include the default library file (`lib.d.ts`). Defaults to
     * `false`. */
    noLib?: boolean;
    /** Do not add triple-slash references or module import targets to the list of
     * compiled files. Defaults to `false`. */
    noResolve?: boolean;
    /** Disable strict checking of generic signatures in function types. Defaults
     * to `false`. */
    noStrictGenericChecks?: boolean;
    /** Include 'undefined' in index signature results. Defaults to `false`. */
    noUncheckedIndexedAccess?: boolean;
    /** Report errors on unused locals. Defaults to `false`. */
    noUnusedLocals?: boolean;
    /** Report errors on unused parameters. Defaults to `false`. */
    noUnusedParameters?: boolean;
    /** List of path mapping entries for module names to locations relative to the
     * `baseUrl`. Defaults to `undefined`. */
    paths?: Record<string, string[]>;
    /** Do not erase const enum declarations in generated code. Defaults to
     * `false`. */
    preserveConstEnums?: boolean;
    /** Remove all comments except copy-right header comments beginning with
     * `/*!`. Defaults to `true`. */
    removeComments?: boolean;
    /** Specifies the root directory of input files. Only use to control the
     * output directory structure with `outDir`. Defaults to `undefined`. */
    rootDir?: string;
    /** List of _root_ folders whose combined content represent the structure of
     * the project at runtime. Defaults to `undefined`. */
    rootDirs?: string[];
    /** Generates corresponding `.map` file. Defaults to `false`. */
    sourceMap?: boolean;
    /** Specifies the location where debugger should locate TypeScript files
     * instead of source locations. Use this flag if the sources will be located
     * at run-time in a different location than that at design-time. The location
     * specified will be embedded in the sourceMap to direct the debugger where
     * the source files will be located. Defaults to `undefined`. */
    sourceRoot?: string;
    /** Skip type checking of all declaration files (`*.d.ts`). */
    skipLibCheck?: boolean;
    /** Enable all strict type checking options. Enabling `strict` enables
     * `noImplicitAny`, `noImplicitThis`, `alwaysStrict`, `strictBindCallApply`,
     * `strictNullChecks`, `strictFunctionTypes` and
     * `strictPropertyInitialization`. Defaults to `true`. */
    strict?: boolean;
    /** Enable stricter checking of the `bind`, `call`, and `apply` methods on
     * functions. Defaults to `true`. */
    strictBindCallApply?: boolean;
    /** Disable bivariant parameter checking for function types. Defaults to
     * `true`. */
    strictFunctionTypes?: boolean;
    /** Ensure non-undefined class properties are initialized in the constructor.
     * This option requires `strictNullChecks` be enabled in order to take effect.
     * Defaults to `true`. */
    strictPropertyInitialization?: boolean;
    /** In strict null checking mode, the `null` and `undefined` values are not in
     * the domain of every type and are only assignable to themselves and `any`
     * (the one exception being that `undefined` is also assignable to `void`). */
    strictNullChecks?: boolean;
    /** Suppress excess property checks for object literals. Defaults to
     * `false`. */
    suppressExcessPropertyErrors?: boolean;
    /** Suppress `noImplicitAny` errors for indexing objects lacking index
     * signatures. */
    suppressImplicitAnyIndexErrors?: boolean;
    /** Specify ECMAScript target version. Defaults to `esnext`. */
    target?:
      | "es3"
      | "es5"
      | "es6"
      | "es2015"
      | "es2016"
      | "es2017"
      | "es2018"
      | "es2019"
      | "es2020"
      | "esnext";
    /** List of names of type definitions to include when type checking.
     * Defaults to `undefined`.
     *
     * The type definitions are resolved according to the normal Deno resolution
     * irrespective of if sources are provided on the call. In addition, unlike
     * passing the `--config` option on startup, there is no base to resolve
     * relative specifiers, so the specifiers here have to be fully qualified
     * URLs or paths.  For example:
     *
     * ```ts
     * Deno.emit("./a.ts", {
     *   compilerOptions: {
     *     types: [
     *       "https://deno.land/x/pkg/types.d.ts",
     *       "/Users/me/pkg/types.d.ts",
     *     ]
     *   }
     * });
     * ```
     */
    types?: string[];
    /** Emit class fields with ECMAScript-standard semantics. Defaults to
     * `false`. */
    useDefineForClassFields?: boolean;
  }

  interface ImportMap {
    imports: Record<string, string>;
    scopes?: Record<string, Record<string, string>>;
  }

  /**
   * **UNSTABLE**: new API, yet to be vetted.
   *
   * The options for `Deno.emit()` API.
   */
  export interface EmitOptions {
    /** Indicate that the source code should be emitted to a single file
     * JavaScript bundle that is a single ES module (`"module"`) or a single
     * file self contained script executed in an immediately invoked function
     * when loaded (`"classic"`). */
    bundle?: "module" | "classic";
    /** If `true` then the sources will be typed checked, returning any
     * diagnostic errors in the result.  If `false` type checking will be
     * skipped.  Defaults to `true`.
     *
     * *Note* by default, only TypeScript will be type checked, just like on
     * the command line.  Use the `compilerOptions` options of `checkJs` to
     * enable type checking of JavaScript. */
    check?: boolean;
    /** A set of options that are aligned to TypeScript compiler options that
     * are supported by Deno. */
    compilerOptions?: CompilerOptions;
    /** An [import-map](https://deno.land/manual/linking_to_external_code/import_maps#import-maps)
     * which will be applied to the imports. */
    importMap?: ImportMap;
    /** An absolute path to an [import-map](https://deno.land/manual/linking_to_external_code/import_maps#import-maps).
     * Required to be specified if an `importMap` is specified to be able to
     * determine resolution of relative paths. If a `importMap` is not
     * specified, then it will assumed the file path points to an import map on
     * disk and will be attempted to be loaded based on current runtime
     * permissions.
     */
    importMapPath?: string;
    /** A record of sources to use when doing the emit.  If provided, Deno will
     * use these sources instead of trying to resolve the modules externally. */
    sources?: Record<string, string>;
  }

  /**
   * **UNSTABLE**: new API, yet to be vetted.
   *
   * The result of `Deno.emit()` API.
   */
  export interface EmitResult {
    /** Diagnostic messages returned from the type checker (`tsc`).
     *
     * Can be used with `Deno.formatDiagnostics` to display a user
     * friendly string. */
    diagnostics: Diagnostic[];
    /** Any emitted files.  If bundled, then the JavaScript will have the
     * key of `deno:///bundle.js` with an optional map (based on
     * `compilerOptions`) in `deno:///bundle.js.map`. */
    files: Record<string, string>;
    /** An optional array of any compiler options that were ignored by Deno. */
    ignoredOptions?: string[];
    /** An array of internal statistics related to the emit, for diagnostic
     * purposes. */
    stats: Array<[string, number]>;
  }

  /**
   * **UNSTABLE**: new API, yet to be vetted.
   *
   * Similar to the command line functionality of `deno run` or `deno cache`,
   * `Deno.emit()` provides a way to provide Deno arbitrary JavaScript
   * or TypeScript and have it return JavaScript based on the options and
   * settings provided. The source code can either be provided or the modules
   * can be fetched and resolved in line with the behavior of the command line.
   *
   * Requires `allow-read` and/or `allow-net` if sources are not provided.
   *
   * @param rootSpecifier The specifier that will be used as the entry point.
   *                      If no sources are provided, then the specifier would
   *                      be the same as if you typed it on the command line for
   *                      `deno run`. If sources are provided, it should match
   *                      one of the names of the sources.
   * @param options  A set of options to be used with the emit.
   *
   * @returns The result of the emit. If diagnostics are found, they can be used
   * with `Deno.formatDiagnostics` to construct a user friendly string, which
   * has the same format as CLI diagnostics.
   */
  export function emit(
    rootSpecifier: string | URL,
    options?: EmitOptions,
  ): Promise<EmitResult>;

  /** **UNSTABLE**: Should not have same name as `window.location` type. */
  interface Location {
    /** The full url for the module, e.g. `file://some/file.ts` or
     * `https://some/file.ts`. */
    fileName: string;
    /** The line number in the file. It is assumed to be 1-indexed. */
    lineNumber: number;
    /** The column number in the file. It is assumed to be 1-indexed. */
    columnNumber: number;
  }

  /** **UNSTABLE**: new API, yet to be vetted.
   *
   * Given a current location in a module, lookup the source location and return
   * it.
   *
   * When Deno transpiles code, it keep source maps of the transpiled code. This
   * function can be used to lookup the original location. This is
   * automatically done when accessing the `.stack` of an error, or when an
   * uncaught error is logged. This function can be used to perform the lookup
   * for creating better error handling.
   *
   * **Note:** `lineNumber` and `columnNumber` are 1 indexed, which matches display
   * expectations, but is not typical of most index numbers in Deno.
   *
   * An example:
   *
   * ```ts
   * const origin = Deno.applySourceMap({
   *   fileName: "file://my/module.ts",
   *   lineNumber: 5,
   *   columnNumber: 15
   * });
   *
   * console.log(`${origin.fileName}:${origin.lineNumber}:${origin.columnNumber}`);
   * ```
   */
  export function applySourceMap(location: Location): Location;

  export type SetRawOptions = {
    cbreak: boolean;
  };

  /** **UNSTABLE**: new API, yet to be vetted
   *
   * Set TTY to be under raw mode or not. In raw mode, characters are read and
   * returned as is, without being processed. All special processing of
   * characters by the terminal is disabled, including echoing input characters.
   * Reading from a TTY device in raw mode is faster than reading from a TTY
   * device in canonical mode.
   *
   * The `cbreak` option can be used to indicate that characters that correspond
   * to a signal should still be generated. When disabling raw mode, this option
   * is ignored. This functionality currently only works on Linux and Mac OS.
   *
   * ```ts
   * Deno.setRaw(Deno.stdin.rid, true, { cbreak: true });
   * ```
   */
  export function setRaw(
    rid: number,
    mode: boolean,
    options?: SetRawOptions,
  ): void;

  /** **UNSTABLE**: needs investigation into high precision time.
   *
   * Synchronously changes the access (`atime`) and modification (`mtime`) times
   * of a file system object referenced by `path`. Given times are either in
   * seconds (UNIX epoch time) or as `Date` objects.
   *
   * ```ts
   * Deno.utimeSync("myfile.txt", 1556495550, new Date());
   * ```
   *
   * Requires `allow-write` permission. */
  export function utimeSync(
    path: string | URL,
    atime: number | Date,
    mtime: number | Date,
  ): void;

  /** **UNSTABLE**: needs investigation into high precision time.
   *
   * Changes the access (`atime`) and modification (`mtime`) times of a file
   * system object referenced by `path`. Given times are either in seconds
   * (UNIX epoch time) or as `Date` objects.
   *
   * ```ts
   * await Deno.utime("myfile.txt", 1556495550, new Date());
   * ```
   *
   * Requires `allow-write` permission. */
  export function utime(
    path: string | URL,
    atime: number | Date,
    mtime: number | Date,
  ): Promise<void>;

  export function run<
    T extends RunOptions & {
      clearEnv?: boolean;
      gid?: number;
      uid?: number;
    } = RunOptions & {
      clearEnv?: boolean;
      gid?: number;
      uid?: number;
    },
  >(opt: T): Process<T>;

  /**  **UNSTABLE**: New API, yet to be vetted.  Additional consideration is still
   * necessary around the permissions required.
   *
   * Get the `hostname` of the machine the Deno process is running on.
   *
   * ```ts
   * console.log(Deno.hostname());
   * ```
   *
   *  Requires `allow-env` permission.
   */
  export function hostname(): string;

  /** **UNSTABLE**: New API, yet to be vetted.
   * A custom HttpClient for use with `fetch`.
   *
   * ```ts
   * const caCert = await Deno.readTextFile("./ca.pem");
   * const client = Deno.createHttpClient({ caCerts: [ caCert ] });
   * const req = await fetch("https://myserver.com", { client });
   * ```
   */
  export class HttpClient {
    rid: number;
    close(): void;
  }

  /** **UNSTABLE**: New API, yet to be vetted.
   * The options used when creating a [HttpClient].
   */
  export interface CreateHttpClientOptions {
    /** A list of root certificates that will be used in addition to the
     * default root certificates to verify the peer's certificate.
     *
     * Must be in PEM format. */
    caCerts?: string[];
    /** A HTTP proxy to use for new connections. */
    proxy?: Proxy;
    /** PEM formatted client certificate chain. */
    certChain?: string;
    /** PEM formatted (RSA or PKCS8) private key of client certificate. */
    privateKey?: string;
  }

  export interface Proxy {
    url: string;
    basicAuth?: BasicAuth;
  }

  export interface BasicAuth {
    username: string;
    password: string;
  }

  /** **UNSTABLE**: New API, yet to be vetted.
   * Create a custom HttpClient for to use with `fetch`.
   *
   * ```ts
   * const caCert = await Deno.readTextFile("./ca.pem");
   * const client = Deno.createHttpClient({ caCerts: [ caCert ] });
   * const response = await fetch("https://myserver.com", { client });
   * ```
   *
   * ```ts
   * const client = Deno.createHttpClient({ proxy: { url: "http://myproxy.com:8080" } });
   * const response = await fetch("https://myserver.com", { client });
   * ```
   */
  export function createHttpClient(
    options: CreateHttpClientOptions,
  ): HttpClient;

  /** **UNSTABLE**: needs investigation into high precision time.
   *
   * Synchronously changes the access (`atime`) and modification (`mtime`) times
   * of a file stream resource referenced by `rid`. Given times are either in
   * seconds (UNIX epoch time) or as `Date` objects.
   *
   * ```ts
   * const file = Deno.openSync("file.txt", { create: true, write: true });
   * Deno.futimeSync(file.rid, 1556495550, new Date());
   * ```
   */
  export function futimeSync(
    rid: number,
    atime: number | Date,
    mtime: number | Date,
  ): void;

  /** **UNSTABLE**: needs investigation into high precision time.
   *
   * Changes the access (`atime`) and modification (`mtime`) times of a file
   * stream resource referenced by `rid`. Given times are either in seconds
   * (UNIX epoch time) or as `Date` objects.
   *
   * ```ts
   * const file = await Deno.open("file.txt", { create: true, write: true });
   * await Deno.futime(file.rid, 1556495550, new Date());
   * ```
   */
  export function futime(
    rid: number,
    atime: number | Date,
    mtime: number | Date,
  ): Promise<void>;

  /** **UNSTABLE**: new API, yet to be vetted.
   *
   * SleepSync puts the main thread to sleep synchronously for a given amount of
   * time in milliseconds.
   *
   * ```ts
   * Deno.sleepSync(10);
   * ```
   */
  export function sleepSync(millis: number): void;

  /** **UNSTABLE**: new API, yet to be vetted.
   *
   * A generic transport listener for message-oriented protocols. */
  export interface DatagramConn extends AsyncIterable<[Uint8Array, Addr]> {
    /** **UNSTABLE**: new API, yet to be vetted.
     *
     * Waits for and resolves to the next message to the `UDPConn`. */
    receive(p?: Uint8Array): Promise<[Uint8Array, Addr]>;
    /** UNSTABLE: new API, yet to be vetted.
     *
     * Sends a message to the target. */
    send(p: Uint8Array, addr: Addr): Promise<number>;
    /** UNSTABLE: new API, yet to be vetted.
     *
     * Close closes the socket. Any pending message promises will be rejected
     * with errors. */
    close(): void;
    /** Return the address of the `UDPConn`. */
    readonly addr: Addr;
    [Symbol.asyncIterator](): AsyncIterableIterator<[Uint8Array, Addr]>;
  }

  export interface UnixListenOptions {
    /** A Path to the Unix Socket. */
    path: string;
  }

  /** **UNSTABLE**: new API, yet to be vetted.
   *
   * Listen announces on the local transport address.
   *
   * ```ts
   * const listener = Deno.listen({ path: "/foo/bar.sock", transport: "unix" })
   * ```
   *
   * Requires `allow-read` and `allow-write` permission. */
  export function listen(
    options: UnixListenOptions & { transport: "unix" },
  ): Listener;

  /** **UNSTABLE**: new API, yet to be vetted
   *
   * Listen announces on the local transport address.
   *
   * ```ts
   * const listener1 = Deno.listenDatagram({
   *   port: 80,
   *   transport: "udp"
   * });
   * const listener2 = Deno.listenDatagram({
   *   hostname: "golang.org",
   *   port: 80,
   *   transport: "udp"
   * });
   * ```
   *
   * Requires `allow-net` permission. */
  export function listenDatagram(
    options: ListenOptions & { transport: "udp" },
  ): DatagramConn;

  /** **UNSTABLE**: new API, yet to be vetted
   *
   * Listen announces on the local transport address.
   *
   * ```ts
   * const listener = Deno.listenDatagram({
   *   path: "/foo/bar.sock",
   *   transport: "unixpacket"
   * });
   * ```
   *
   * Requires `allow-read` and `allow-write` permission. */
  export function listenDatagram(
    options: UnixListenOptions & { transport: "unixpacket" },
  ): DatagramConn;

  export interface UnixConnectOptions {
    transport: "unix";
    path: string;
  }

  /** **UNSTABLE**:  The unix socket transport is unstable as a new API yet to
   * be vetted.  The TCP transport is considered stable.
   *
   * Connects to the hostname (default is "127.0.0.1") and port on the named
   * transport (default is "tcp"), and resolves to the connection (`Conn`).
   *
   * ```ts
   * const conn1 = await Deno.connect({ port: 80 });
   * const conn2 = await Deno.connect({ hostname: "192.0.2.1", port: 80 });
   * const conn3 = await Deno.connect({ hostname: "[2001:db8::1]", port: 80 });
   * const conn4 = await Deno.connect({ hostname: "golang.org", port: 80, transport: "tcp" });
   * const conn5 = await Deno.connect({ path: "/foo/bar.sock", transport: "unix" });
   * ```
   *
   * Requires `allow-net` permission for "tcp" and `allow-read` for "unix". */
  export function connect(
    options: ConnectOptions | UnixConnectOptions,
  ): Promise<Conn>;

  export interface ConnectTlsOptions {
    /** PEM formatted client certificate chain. */
    certChain?: string;
    /** PEM formatted (RSA or PKCS8) private key of client certificate. */
    privateKey?: string;
    /** **UNSTABLE**: new API, yet to be vetted.
     *
     * Application-Layer Protocol Negotiation (ALPN) protocols supported by
     * the client. If not specified, no ALPN extension will be included in the
     * TLS handshake.
     */
    alpnProtocols?: string[];
  }

  export interface TlsHandshakeInfo {
    /** **UNSTABLE**: new API, yet to be vetted.
     *
     * Contains the ALPN protocol selected during negotiation with the server.
     * If no ALPN protocol selected, returns `null`.
     */
    alpnProtocol: string | null;
  }

  export interface TlsConn extends Conn {
    /** Runs the client or server handshake protocol to completion if that has
     * not happened yet. Calling this method is optional; the TLS handshake
     * will be completed automatically as soon as data is sent or received. */
    handshake(): Promise<TlsHandshakeInfo>;
  }

  /** **UNSTABLE** New API, yet to be vetted.
   *
   * Create a TLS connection with an attached client certificate.
   *
   * ```ts
   * const conn = await Deno.connectTls({
   *   hostname: "deno.land",
   *   port: 443,
   *   certChain: "---- BEGIN CERTIFICATE ----\n ...",
   *   privateKey: "---- BEGIN PRIVATE KEY ----\n ...",
   * });
   * ```
   *
   * Requires `allow-net` permission.
   */
  export function connectTls(options: ConnectTlsOptions): Promise<TlsConn>;

  export interface ListenTlsOptions {
    /** **UNSTABLE**: new API, yet to be vetted.
     *
     * Application-Layer Protocol Negotiation (ALPN) protocols to announce to
     * the client. If not specified, no ALPN extension will be included in the
     * TLS handshake.
     */
    alpnProtocols?: string[];
  }

  export interface StartTlsOptions {
    /** **UNSTABLE**: new API, yet to be vetted.
     *
     * Application-Layer Protocol Negotiation (ALPN) protocols to announce to
     * the client. If not specified, no ALPN extension will be included in the
     * TLS handshake.
     */
    alpnProtocols?: string[];
  }

  /** **UNSTABLE**: New API should be tested first.
   *
   * Acquire an advisory file-system lock for the provided file. `exclusive`
   * defaults to `false`.
   */
  export function flock(rid: number, exclusive?: boolean): Promise<void>;

  /** **UNSTABLE**: New API should be tested first.
   *
   * Acquire an advisory file-system lock for the provided file. `exclusive`
   * defaults to `false`.
   */
  export function flockSync(rid: number, exclusive?: boolean): void;

  /** **UNSTABLE**: New API should be tested first.
   *
   * Release an advisory file-system lock for the provided file.
   */
  export function funlock(rid: number): Promise<void>;

  /** **UNSTABLE**: New API should be tested first.
   *
   * Release an advisory file-system lock for the provided file.
   */
  export function funlockSync(rid: number): void;

  /** **UNSTABLE**: new API, yet to be vetted.
   *
   * Make the timer of the given id blocking the event loop from finishing
   */
  export function refTimer(id: number): void;

  /** **UNSTABLE**: new API, yet to be vetted.
   *
   * Make the timer of the given id not blocking the event loop from finishing
   */
  export function unrefTimer(id: number): void;
}

declare function fetch(
  input: Request | URL | string,
  init?: RequestInit & { client: Deno.HttpClient },
): Promise<Response>;

declare interface WorkerOptions {
  /** UNSTABLE: New API.
   *
   * Set deno.namespace to `true` to make `Deno` namespace and all of its
   * methods available to the worker environment. Defaults to `false`.
   *
   * Configure deno.permissions options to change the level of access the worker will
   * have. By default it will inherit the permissions of its parent thread. The permissions
   * of a worker can't be extended beyond its parent's permissions reach.
   * - "inherit" will take the permissions of the thread the worker is created in
   * - You can disable/enable permissions all together by passing a boolean
   * - You can provide a list of routes relative to the file the worker
   *   is created in to limit the access of the worker (read/write permissions only)
   *
   * Example:
   *
   * ```ts
   * // mod.ts
   * const worker = new Worker(
   *   new URL("deno_worker.ts", import.meta.url).href, {
   *     type: "module",
   *     deno: {
   *       namespace: true,
   *       permissions: {
   *         read: true,
   *       },
   *     },
   *   }
   * );
   * ```
   */
  // TODO(Soremwar)
  // `deno: boolean` is kept for backwards compatibility with the previous
  // worker options implementation. Remove for 2.0.
  deno?: boolean | {
    namespace?: boolean;
    /** Set to `"none"` to disable all the permissions in the worker. */
    permissions?: "inherit" | "none" | {
      env?: "inherit" | boolean | string[];
      hrtime?: "inherit" | boolean;
      /** The format of the net access list must be `hostname[:port]`
       * in order to be resolved.
       *
       * For example: `["https://deno.land", "localhost:8080"]`.
       */
      net?: "inherit" | boolean | string[];
      ffi?: "inherit" | boolean | Array<string | URL>;
      read?: "inherit" | boolean | Array<string | URL>;
      run?: "inherit" | boolean | Array<string | URL>;
      write?: "inherit" | boolean | Array<string | URL>;
    };
  };
}

declare interface WebSocketStreamOptions {
  protocols?: string[];
  signal?: AbortSignal;
  headers?: HeadersInit;
}

declare interface WebSocketConnection {
  readable: ReadableStream<string | Uint8Array>;
  writable: WritableStream<string | Uint8Array>;
  extensions: string;
  protocol: string;
}

declare interface WebSocketCloseInfo {
  code?: number;
  reason?: string;
}

declare class WebSocketStream {
  constructor(url: string, options?: WebSocketStreamOptions);
  url: string;
  connection: Promise<WebSocketConnection>;
  closed: Promise<WebSocketCloseInfo>;
  close(closeInfo?: WebSocketCloseInfo): void;
}<|MERGE_RESOLUTION|>--- conflicted
+++ resolved
@@ -163,14 +163,8 @@
     | "pointer";
 
   /** A foreign function as defined by its parameter and result types */
-<<<<<<< HEAD
-  export interface ForeignFunction {
-    parameters:
-      (NativeType | { function: Omit<ForeignFunction, "nonblocking"> })[];
-    result: NativeType;
-=======
   export interface ForeignFunction<
-    Parameters extends readonly NativeType[] = readonly NativeType[],
+    Parameters extends readonly (NativeType | { function: Omit<ForeignFunction, "nonblocking"> })[] = readonly (NativeType | { function: Omit<ForeignFunction, "nonblocking"> })[],
     Result extends NativeType = NativeType,
     NonBlocking extends boolean = boolean,
   > {
@@ -178,7 +172,6 @@
     name?: string;
     parameters: Parameters;
     result: Result;
->>>>>>> 26f5c223
     /** When true, function calls will run on a dedicated blocking thread and will return a Promise resolving to the `result`. */
     nonblocking?: NonBlocking;
   }
