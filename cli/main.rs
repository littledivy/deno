--- conflicted
+++ resolved
@@ -22,12 +22,9 @@
 mod logger;
 mod lsp;
 mod module_loader;
-<<<<<<< HEAD
-pub mod napi;
-=======
 mod node;
 mod npm;
->>>>>>> 5819fef2
+pub mod napi;
 mod ops;
 mod proc_state;
 mod resolver;
