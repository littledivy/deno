# Copyright 2018-2025 the Deno authors. MIT license.

[package]
name = "test_server"
version = "0.1.0"
authors.workspace = true
edition.workspace = true
license.workspace = true
publish = false
repository.workspace = true

[[bin]]
name = "test_server"
path = "src/test_server.rs"

[[test]]
name = "integration"
path = "integration_tests_runner.rs"
harness = false

[dependencies]
anyhow.workspace = true
async-stream.workspace = true
base64.workspace = true
bytes.workspace = true
console_static_text.workspace = true
deno_unsync = "0"
denokv_proto.workspace = true
faster-hex.workspace = true
fastwebsockets.workspace = true
flate2 = { workspace = true, features = ["default"] }
futures.workspace = true
glob.workspace = true
h2.workspace = true
http.workspace = true
http-body-util.workspace = true
hyper.workspace = true
hyper-util.workspace = true
jsonc-parser.workspace = true
lazy-regex.workspace = true
libc.workspace = true
libsui.workspace = true
lsp-types.workspace = true
monch.workspace = true
once_cell.workspace = true
os_pipe.workspace = true
parking_lot.workspace = true
percent-encoding.workspace = true
pretty_assertions.workspace = true
prost.workspace = true
regex.workspace = true
reqwest.workspace = true
rustls-pemfile.workspace = true
rustls-tokio-stream.workspace = true
semver.workspace = true
serde.workspace = true
serde_json.workspace = true
sha2.workspace = true
tar.workspace = true
tempfile.workspace = true
termcolor.workspace = true
tokio.workspace = true
url.workspace = true
<<<<<<< HEAD
win32job = "2"
zip = { version = "2.1.6", default-features = false, features = ["deflate-flate2"] }
=======
win32job.workspace = true
>>>>>>> b4aa3e6d

[target.'cfg(windows)'.dependencies]
winapi = { workspace = true, features = ["consoleapi", "synchapi", "handleapi", "namedpipeapi", "winbase", "winerror"] }

[target.'cfg(unix)'.dependencies]
nix = { workspace = true, features = ["fs", "term", "signal"] }

[build-dependencies]
prost-build.workspace = true<|MERGE_RESOLUTION|>--- conflicted
+++ resolved
@@ -61,12 +61,8 @@
 termcolor.workspace = true
 tokio.workspace = true
 url.workspace = true
-<<<<<<< HEAD
-win32job = "2"
+win32job.workspace = true
 zip = { version = "2.1.6", default-features = false, features = ["deflate-flate2"] }
-=======
-win32job.workspace = true
->>>>>>> b4aa3e6d
 
 [target.'cfg(windows)'.dependencies]
 winapi = { workspace = true, features = ["consoleapi", "synchapi", "handleapi", "namedpipeapi", "winbase", "winerror"] }
