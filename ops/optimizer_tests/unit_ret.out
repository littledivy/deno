#[allow(non_camel_case_types)]
///Auto-generated by `deno_ops`, i.e: `#[op]`
///
///Use `op_unit::decl()` to get an op-declaration
///you can include in a `deno_core::Extension`.
pub struct op_unit;
#[doc(hidden)]
impl op_unit {
    pub const fn name() -> &'static str {
        stringify!(op_unit)
    }
    pub extern "C" fn v8_fn_ptr<'scope>(
        info: *const deno_core::v8::FunctionCallbackInfo,
    ) {
        let info = unsafe { &*info };
        let scope = &mut unsafe { deno_core::v8::CallbackScope::new(info) };
        let args = deno_core::v8::FunctionCallbackArguments::from_function_callback_info(
            info,
        );
        let rv = deno_core::v8::ReturnValue::from_function_callback_info(info);
        Self::v8_func(scope, args, rv);
    }
    pub const fn decl<'scope>() -> deno_core::OpDecl {
        deno_core::OpDecl {
            name: Self::name(),
            v8_fn_ptr: Self::v8_fn_ptr as _,
            enabled: true,
            fast_fn: {
                use deno_core::v8::fast_api::Type::*;
                use deno_core::v8::fast_api::CType;
                Some(
                    deno_core::v8::fast_api::FastFunction::new(
                        &[V8Value],
                        CType::Void,
                        op_unit_fast_fn as *const ::std::ffi::c_void,
                    ),
                )
            },
            is_async: false,
            is_unstable: false,
            is_v8: false,
            force_registration: false,
        }
    }
    #[inline]
    #[allow(clippy::too_many_arguments)]
    fn call() -> () {
        ()
    }
    pub fn v8_func<'scope>(
        scope: &mut deno_core::v8::HandleScope<'scope>,
        args: deno_core::v8::FunctionCallbackArguments,
        mut rv: deno_core::v8::ReturnValue,
    ) {
        let ctx = unsafe {
            &*(deno_core::v8::Local::<deno_core::v8::External>::cast(args.data()).value()
                as *const deno_core::_ops::OpCtx)
        };
        let result = Self::call();
        let op_state = ::std::cell::RefCell::borrow(&*ctx.state);
        op_state.tracker.track_sync(ctx.id);
        match deno_core::serde_v8::to_v8(scope, result) {
            Ok(ret) => rv.set(ret),
            Err(err) => {
                deno_core::_ops::throw_type_error(
                    scope,
                    format!(
                        "Error serializing return: {}",
                        deno_core::anyhow::Error::from(err)
                    ),
                )
            }
        };
    }
}
<<<<<<< HEAD
=======
struct op_unit_fast {
    _phantom: ::std::marker::PhantomData<()>,
}
impl<'scope> deno_core::v8::fast_api::FastFunction for op_unit_fast {
    #[inline(always)]
    fn function(&self) -> *const ::std::ffi::c_void {
        op_unit_fast_fn as *const ::std::ffi::c_void
    }
    #[inline(always)]
    fn args(&self) -> &'static [deno_core::v8::fast_api::Type] {
        use deno_core::v8::fast_api::Type::*;
        use deno_core::v8::fast_api::CType;
        &[V8Value]
    }
    #[inline(always)]
    fn return_type(&self) -> deno_core::v8::fast_api::CType {
        deno_core::v8::fast_api::CType::Void
    }
}
#[allow(clippy::too_many_arguments)]
>>>>>>> 5a81ef56
fn op_unit_fast_fn<'scope>(_: deno_core::v8::Local<deno_core::v8::Object>) -> () {
    use deno_core::v8;
    use deno_core::_ops;
    let result = op_unit::call();
    result
}<|MERGE_RESOLUTION|>--- conflicted
+++ resolved
@@ -73,8 +73,6 @@
         };
     }
 }
-<<<<<<< HEAD
-=======
 struct op_unit_fast {
     _phantom: ::std::marker::PhantomData<()>,
 }
@@ -95,7 +93,6 @@
     }
 }
 #[allow(clippy::too_many_arguments)]
->>>>>>> 5a81ef56
 fn op_unit_fast_fn<'scope>(_: deno_core::v8::Local<deno_core::v8::Object>) -> () {
     use deno_core::v8;
     use deno_core::_ops;
